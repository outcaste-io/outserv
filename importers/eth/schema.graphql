type Txn {
  Oid: ID!
  Hash: String! @id
  Value: Int64 @search
  Block: Int64 @search
  To: Account @hasInverse(field: Incoming)
  From: Account @hasInverse(field: Outgoing)
}

type Account {
  Oid: ID!
  Hash: String! @id
  Incoming: [Txn]
  Outgoing: [Txn]
}

type AccountBal @remote {
  Value: Int64
  Name: String
  Hash: String
}

type Query {
  Balance(Hash: String!, Block: Int64): AccountBal @lambda
<<<<<<< HEAD
=======
  Test: String @lambda
>>>>>>> 09eb2945
}<|MERGE_RESOLUTION|>--- conflicted
+++ resolved
@@ -22,8 +22,5 @@
 
 type Query {
   Balance(Hash: String!, Block: Int64): AccountBal @lambda
-<<<<<<< HEAD
-=======
   Test: String @lambda
->>>>>>> 09eb2945
 }