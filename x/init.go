--- conflicted
+++ resolved
@@ -72,12 +72,7 @@
 
 // BuildDetails returns a string containing details about the Dgraph binary.
 func BuildDetails() string {
-<<<<<<< HEAD
-	licenseInfo := `Licensed under Smart License and Apache Public License 2.0`
-
-=======
 	licenseInfo := `Licensed under Smart License 1.0 and Apache Public License 2.0`
->>>>>>> e3a2d30f
 	buf := z.CallocNoRef(1, "X.BuildDetails")
 	jem := len(buf) > 0
 	z.Free(buf)
