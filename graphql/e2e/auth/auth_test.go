/*
 *    Copyright 2019 Dgraph Labs, Inc. and Contributors
 *
 * Licensed under the Apache License, Version 2.0 (the "License");
 * you may not use this file except in compliance with the License.
 * You may obtain a copy of the License at
 *
 *     http://www.apache.org/licenses/LICENSE-2.0
 *
 * Unless required by applicable law or agreed to in writing, software
 * distributed under the License is distributed on an "AS IS" BASIS,
 * WITHOUT WARRANTIES OR CONDITIONS OF ANY KIND, either express or implied.
 * See the License for the specific language governing permissions and
 * limitations under the License.
 */

package auth

import (
	"context"
	"encoding/json"
	"fmt"
	"os"
	"strings"
	"testing"

	"github.com/google/go-cmp/cmp/cmpopts"

	"github.com/dgraph-io/dgraph/graphql/e2e/common"
	"github.com/dgraph-io/dgraph/testutil"
	"github.com/dgrijalva/jwt-go/v4"
	"github.com/google/go-cmp/cmp"
	"github.com/stretchr/testify/require"
)

var (
	metaInfo *testutil.AuthMeta
)

type Region struct {
	Id     string         `json:"id,omitempty"`
	Name   string         `json:"name,omitempty"`
	Users  []*common.User `json:"users,omitempty"`
	Global bool           `json:"global,omitempty"`
}

type Movie struct {
	Id               string    `json:"id,omitempty"`
	Content          string    `json:"content,omitempty"`
	Hidden           bool      `json:"hidden,omitempty"`
	RegionsAvailable []*Region `json:"regionsAvailable,omitempty"`
}

type Issue struct {
	Id    string       `json:"id,omitempty"`
	Msg   string       `json:"msg,omitempty"`
	Owner *common.User `json:"owner,omitempty"`
}

type Author struct {
	Id    string      `json:"id,omitempty"`
	Name  string      `json:"name,omitempty"`
	Posts []*Question `json:"posts,omitempty"`
}

type Post struct {
	Id     string  `json:"id,omitempty"`
	Text   string  `json:"text,omitempty"`
	Author *Author `json:"author,omitempty"`
}

type Question struct {
	Id       string  `json:"id,omitempty"`
	Text     string  `json:"text,omitempty"`
	Answered bool    `json:"answered,omitempty"`
	Author   *Author `json:"author,omitempty"`
	Pwd      string  `json:"pwd,omitempty"`
}

type Answer struct {
	Id     string  `json:"id,omitempty"`
	Text   string  `json:"text,omitempty"`
	Author *Author `json:"author,omitempty"`
}

type FbPost struct {
	Id        string  `json:"id,omitempty"`
	Text      string  `json:"text,omitempty"`
	Author    *Author `json:"author,omitempty"`
	Sender    *Author `json:"sender,omitempty"`
	Receiver  *Author `json:"receiver,omitempty"`
	PostCount int     `json:"postCount,omitempty"`
	Pwd       string  `json:"pwd,omitempty"`
}

type Log struct {
	Id     string `json:"id,omitempty"`
	Logs   string `json:"logs,omitempty"`
	Random string `json:"random,omitempty"`
	Pwd    string `json:"pwd,omitempty"`
}

type ComplexLog struct {
	Id      string `json:"id,omitempty"`
	Logs    string `json:"logs,omitempty"`
	Visible bool   `json:"visible,omitempty"`
}

type Role struct {
	Id         string         `json:"id,omitempty"`
	Permission string         `json:"permission,omitempty"`
	AssignedTo []*common.User `json:"assignedTo,omitempty"`
}

type Ticket struct {
	Id         string         `json:"id,omitempty"`
	OnColumn   *Column        `json:"onColumn,omitempty"`
	Title      string         `json:"title,omitempty"`
	AssignedTo []*common.User `json:"assignedTo,omitempty"`
}

type Column struct {
	ColID     string    `json:"colID,omitempty"`
	InProject *Project  `json:"inProject,omitempty"`
	Name      string    `json:"name,omitempty"`
	Tickets   []*Ticket `json:"tickets,omitempty"`
}

type Project struct {
	ProjID  string    `json:"projID,omitempty"`
	Name    string    `json:"name,omitempty"`
	Roles   []*Role   `json:"roles,omitempty"`
	Columns []*Column `json:"columns,omitempty"`
	Pwd     string    `json:"pwd,omitempty"`
}

type Student struct {
	Id    string `json:"id,omitempty"`
	Email string `json:"email,omitempty"`
}

type Task struct {
	Id          string            `json:"id,omitempty"`
	Name        string            `json:"name,omitempty"`
	Occurrences []*TaskOccurrence `json:"occurrences,omitempty"`
}

type TaskOccurrence struct {
	Id   string `json:"id,omitempty"`
	Due  string `json:"due,omitempty"`
	Comp string `json:"comp,omitempty"`
}

type TestCase struct {
	user          string
	role          string
	ans           bool
	result        string
	name          string
	filter        map[string]interface{}
	variables     map[string]interface{}
	query         string
	expectedError bool
}

type uidResult struct {
	Query []struct {
		UID string
	}
}

type Tasks []Task

func (tasks Tasks) add(t *testing.T) {
	getParams := &common.GraphQLParams{
		Query: `
		mutation AddTask($tasks : [AddTaskInput!]!) {
		  addTask(input: $tasks) {
			numUids
		  }
		}
		`,
		Variables: map[string]interface{}{"tasks": tasks},
	}
	gqlResponse := getParams.ExecuteAsPost(t, common.GraphqlURL)
	require.Nil(t, gqlResponse.Errors)
}

func (r *Region) add(t *testing.T, user, role string) {
	getParams := &common.GraphQLParams{
		Headers: common.GetJWT(t, user, role, metaInfo),
		Query: `
		mutation addRegion($region: AddRegionInput!) {
		  addRegion(input: [$region]) {
			numUids
		  }
		}
		`,
		Variables: map[string]interface{}{"region": r},
	}
	gqlResponse := getParams.ExecuteAsPost(t, common.GraphqlURL)
	require.Nil(t, gqlResponse.Errors)
}

func (r *Region) delete(t *testing.T, user, role string) {
	getParams := &common.GraphQLParams{
		Headers: common.GetJWT(t, user, role, metaInfo),
		Query: `
		mutation deleteRegion($name: String) {
		  deleteRegion(filter:{name: { eq: $name}}) {
			msg
		  }
		}
		`,
		Variables: map[string]interface{}{"name": r.Name},
	}
	gqlResponse := getParams.ExecuteAsPost(t, common.GraphqlURL)
	require.Nil(t, gqlResponse.Errors)
}

func TestOptimizedNestedAuthQuery(t *testing.T) {
	query := `
	query {
	  queryMovie {
		content
		 regionsAvailable {
		  name
		  global
		}
	  }
	}
	`
	user := "user1"
	role := "ADMIN"

	getUserParams := &common.GraphQLParams{
		Headers: common.GetJWT(t, user, role, metaInfo),
		Query:   query,
	}

	gqlResponse := getUserParams.ExecuteAsPost(t, common.GraphqlURL)
	require.Nil(t, gqlResponse.Errors)
	beforeTouchUids := gqlResponse.Extensions["touched_uids"]
	beforeResult := gqlResponse.Data

	// Previously, Auth queries would have touched all the new `Regions`. But after the optimization
	// we should only touch necessary `Regions` which are assigned to some `Movie`. Hence, adding
	// these extra `Regions` would not increase the `touched_uids`.
	var regions []Region
	for i := 0; i < 100; i++ {
		r := Region{
			Name:   fmt.Sprintf("Test_Region_%d", i),
			Global: true,
		}
		r.add(t, user, role)
		regions = append(regions, r)
	}

	gqlResponse = getUserParams.ExecuteAsPost(t, common.GraphqlURL)
	require.Nil(t, gqlResponse.Errors)

	afterTouchUids := gqlResponse.Extensions["touched_uids"]
	require.Equal(t, beforeTouchUids, afterTouchUids)
	require.Equal(t, beforeResult, gqlResponse.Data)

	// Clean up
	for _, region := range regions {
		region.delete(t, user, role)
	}
}

func (s Student) deleteByEmail(t *testing.T) {
	getParams := &common.GraphQLParams{
		Query: `
			mutation delStudent ($filter : StudentFilter!){
			  	deleteStudent (filter: $filter) {
					numUids
			  	}
			}
		`,
		Variables: map[string]interface{}{"filter": map[string]interface{}{
			"email": map[string]interface{}{"eq": s.Email},
		}},
	}
	gqlResponse := getParams.ExecuteAsPost(t, common.GraphqlURL)
	require.Nil(t, gqlResponse.Errors)
}

func (s Student) add(t *testing.T) {
	mutation := &common.GraphQLParams{
		Query: `
		mutation addStudent($student : AddStudentInput!) {
			addStudent(input: [$student]) {
				numUids
			}
		}`,
		Variables: map[string]interface{}{"student": s},
	}
	result := `{"addStudent":{"numUids": 1}}`
	gqlResponse := mutation.ExecuteAsPost(t, common.GraphqlURL)
	common.RequireNoGQLErrors(t, gqlResponse)
	require.JSONEq(t, result, string(gqlResponse.Data))
}

func TestAddMutationWithXid(t *testing.T) {
	mutation := `
	mutation addTweets($tweet: AddTweetsInput!){
      addTweets(input: [$tweet]) {
        numUids
      }
    }
	`

	tweet := common.Tweets{
		Id:        "tweet1",
		Text:      "abc",
		Timestamp: "2020-10-10",
	}
	user := "foo"
	addTweetsParams := &common.GraphQLParams{
		Headers:   common.GetJWT(t, user, "", metaInfo),
		Query:     mutation,
		Variables: map[string]interface{}{"tweet": tweet},
	}

	// Add the tweet for the first time.
	gqlResponse := addTweetsParams.ExecuteAsPost(t, common.GraphqlURL)
	require.Nil(t, gqlResponse.Errors)

	// Re-adding the tweet should fail.
	gqlResponse = addTweetsParams.ExecuteAsPost(t, common.GraphqlURL)
	require.Error(t, gqlResponse.Errors)
	require.Equal(t, len(gqlResponse.Errors), 1)
	require.Contains(t, gqlResponse.Errors[0].Error(),
		"GraphQL debug: id already exists for type Tweets")

	// Clear the tweet.
	tweet.DeleteByID(t, user, metaInfo)
}

func TestAuthWithDgraphDirective(t *testing.T) {
	students := []Student{
		{
			Email: "user1@gmail.com",
		},
		{
			Email: "user2@gmail.com",
		},
	}
	for _, student := range students {
		student.add(t)
	}

	testCases := []TestCase{{
		user:   students[0].Email,
		role:   "ADMIN",
		result: `{"queryStudent":[{"email":"` + students[0].Email + `"}]}`,
	}, {
		user:   students[0].Email,
		role:   "USER",
		result: `{"queryStudent" : []}`,
	}}

	queryStudent := `
	query {
		queryStudent {
			email
		}
	}`

	for _, tcase := range testCases {
		t.Run(tcase.role+"_"+tcase.user, func(t *testing.T) {
			queryParams := &common.GraphQLParams{
				Query:   queryStudent,
				Headers: common.GetJWT(t, tcase.user, tcase.role, metaInfo),
			}
			gqlResponse := queryParams.ExecuteAsPost(t, common.GraphqlURL)
			common.RequireNoGQLErrors(t, gqlResponse)
			require.JSONEq(t, tcase.result, string(gqlResponse.Data))
		})
	}

	// Clean up
	for _, student := range students {
		student.deleteByEmail(t)
	}
}

func TestAuthOnInterfaces(t *testing.T) {
	TestCases := []TestCase{
		{
			name: "Types inherit Interface's auth rules and its own rules",
			query: `
		query{
			queryQuestion{
				text
			}
		}
		`,
			user:   "user1@dgraph.io",
			ans:    true,
			result: `{"queryQuestion":[{"text": "A Question"}]}`,
		},
		{
			name: "Query Should return empty for non-existent user",
			query: `
		query{
			queryQuestion{
				text
			}
		}
		`,
			user:   "user3@dgraph.io",
			ans:    true,
			result: `{"queryQuestion":[]}`,
		},
		{
			name: "Types inherit Only Interface's auth rules if it doesn't have its own auth rules",
			query: `
			query{
				queryAnswer{
					text
				}
			}
			`,
			user:   "user1@dgraph.io",
			result: `{"queryAnswer": [{"text": "A Answer"}]}`,
		},
		{
			name: "Types inherit auth rules from all the different Interfaces",
			query: `
			query{
				queryFbPost{
					text
				}
			}
			`,
			user:   "user2@dgraph.io",
			role:   "ADMIN",
			result: `{"queryFbPost": [{"text": "B FbPost"}]}`,
		},
		{
			name: "Query Interface should interhit auth rules from all the interfaces",
			query: `
			query{
				queryPost(order: {asc: text}){
					text
				}
			}
			`,
			user:   "user1@dgraph.io",
			ans:    true,
			role:   "ADMIN",
			result: `{"queryPost":[{"text": "A Answer"},{"text": "A FbPost"},{"text": "A Question"}]}`,
		},
		{
			name: "Query Interface should return those implementing type whose auth rules are satisfied",
			query: `
			query{
				queryPost(order: {asc: text}){
					text
				}
			}
			`,
			user:   "user1@dgraph.io",
			ans:    true,
			result: `{"queryPost":[{"text": "A Answer"},{"text": "A Question"}]}`,
		},
		{
			name: "Query Interface should return empty if the Auth rules of interface are not satisfied",
			query: `
			query{
				queryPost(order: {asc: text}){
					text
				}
			}
			`,
			ans:    true,
			result: `{"queryPost":[]}`,
		},
	}

	for _, tcase := range TestCases {
		t.Run(tcase.name, func(t *testing.T) {
			getUserParams := &common.GraphQLParams{
				Headers: common.GetJWTForInterfaceAuth(t, tcase.user, tcase.role, tcase.ans, metaInfo),
				Query:   tcase.query,
			}
			gqlResponse := getUserParams.ExecuteAsPost(t, common.GraphqlURL)
			require.Nil(t, gqlResponse.Errors)
			require.JSONEq(t, tcase.result, string(gqlResponse.Data))
		})
	}
}
func TestAuthRulesWithMissingJWT(t *testing.T) {
	testCases := []TestCase{
		{name: "Query non auth field without JWT Token",
			query: `
			query {
			  queryRole(filter: {permission: { eq: EDIT }}) {
				permission
			  }
			}`,
			result: `{"queryRole":[{"permission":"EDIT"}]}`,
		},
		{name: "Query auth field without JWT Token",
			query: `
			query {
				queryMovie {
					content
				}
			}`,
			result: `{"queryMovie":[{"content":"Movie4"}]}`,
		},
		{name: "Query empty auth field without JWT Token",
			query: `
			query {
				queryReview {
					comment
				}
			}`,
			result: `{"queryReview":[{"comment":"Nice movie"}]}`,
		},
		{name: "Query auth field with partial JWT Token",
			query: `
			query {
				queryProject {
					name
				}
			}`,
			user:   "user1",
			result: `{"queryProject":[{"name":"Project1"}]}`,
		},
		{name: "Query auth field with invalid JWT Token",
			query: `
			query {
				queryProject {
					name
				}
			}`,
			user:   "user1",
			role:   "ADMIN",
			result: `{"queryProject":[]}`,
		},
	}

	for _, tcase := range testCases {
		queryParams := &common.GraphQLParams{
			Query: tcase.query,
		}

		testInvalidKey := strings.HasSuffix(tcase.name, "invalid JWT Token")
		if testInvalidKey {
			queryParams.Headers = common.GetJWT(t, tcase.user, tcase.role, metaInfo)
			jwtVar := queryParams.Headers.Get(metaInfo.Header)

			// Create a invalid JWT signature.
			jwtVar = jwtVar + "A"
			queryParams.Headers.Set(metaInfo.Header, jwtVar)
		} else if tcase.user != "" || tcase.role != "" {
			queryParams.Headers = common.GetJWT(t, tcase.user, tcase.role, metaInfo)
		}

		gqlResponse := queryParams.ExecuteAsPost(t, common.GraphqlURL)
		if testInvalidKey {
			require.Contains(t, gqlResponse.Errors[0].Error(),
				"couldn't rewrite query queryProject because unable to parse jwt token")
		} else {
			require.Nil(t, gqlResponse.Errors)
		}

		if diff := cmp.Diff(tcase.result, string(gqlResponse.Data)); diff != "" {
			t.Errorf("Test: %s result mismatch (-want +got):\n%s", tcase.name, diff)
		}
	}
}

func TestOrderAndOffset(t *testing.T) {
	tasks := Tasks{
		Task{
			Name: "First Task four occurrence",
			Occurrences: []*TaskOccurrence{
				{Due: "2020-07-19T08:00:00", Comp: "2020-07-19T08:00:00"},
				{Due: "2020-07-19T08:00:00", Comp: "2020-07-19T08:00:00"},
				{Due: "2020-07-19T08:00:00", Comp: "2020-07-19T08:00:00"},
				{Due: "2020-07-19T08:00:00", Comp: "2020-07-19T08:00:00"},
			},
		},
		Task{
			Name: "Second Task single occurrence",
			Occurrences: []*TaskOccurrence{
				{Due: "2020-07-19T08:00:00", Comp: "2020-07-19T08:00:00"},
			},
		},
		Task{
			Name:        "Third Task no occurrence",
			Occurrences: []*TaskOccurrence{},
		},
		Task{
			Name: "Fourth Task two occurrences",
			Occurrences: []*TaskOccurrence{
				{Due: "2020-07-19T08:00:00", Comp: "2020-07-19T08:00:00"},
				{Due: "2020-07-19T08:00:00", Comp: "2020-07-19T08:00:00"},
			},
		},
	}
	tasks.add(t)

	query := `
	query {
	  queryTask(first: 4, order: {asc : name}) {
		name
		occurrences(first: 2) {
		  due
		  comp
		}
	  }
	}
	`
	testCases := []TestCase{{
		user: "user1",
		role: "ADMIN",
		result: `
		{
		"queryTask": [
		  {
			"name": "First Task four occurrence",
			"occurrences": [
			  {
				"due": "2020-07-19T08:00:00Z",
				"comp": "2020-07-19T08:00:00Z"
			  },
			  {
				"due": "2020-07-19T08:00:00Z",
				"comp": "2020-07-19T08:00:00Z"
			  }
			]
		  },
		  {
			"name": "Fourth Task two occurrences",
			"occurrences": [
			  {
				"due": "2020-07-19T08:00:00Z",
				"comp": "2020-07-19T08:00:00Z"
			  },
			  {
				"due": "2020-07-19T08:00:00Z",
				"comp": "2020-07-19T08:00:00Z"
			  }
			]
		  },
		  {
			"name": "Second Task single occurrence",
			"occurrences": [
			  {
				"due": "2020-07-19T08:00:00Z",
				"comp": "2020-07-19T08:00:00Z"
			  }
			]
		  },
		  {
			"name": "Third Task no occurrence",
			"occurrences": []
		  }
		]
	  }
		`,
	}}

	for _, tcase := range testCases {
		t.Run(tcase.role+tcase.user, func(t *testing.T) {
			getUserParams := &common.GraphQLParams{
				Headers: common.GetJWT(t, tcase.user, tcase.role, metaInfo),
				Query:   query,
			}

			gqlResponse := getUserParams.ExecuteAsPost(t, common.GraphqlURL)
			require.Nil(t, gqlResponse.Errors)

			require.JSONEq(t, string(gqlResponse.Data), tcase.result)
		})
	}

	// Clean up `Task`
	getParams := &common.GraphQLParams{
		Query: `
		mutation DelTask {
		  deleteTask(filter: {}) {
			numUids
		  }
		}
		`,
		Variables: map[string]interface{}{"tasks": tasks},
	}
	gqlResponse := getParams.ExecuteAsPost(t, common.GraphqlURL)
	require.Nil(t, gqlResponse.Errors)

	// Clean up `TaskOccurrence`
	getParams = &common.GraphQLParams{
		Query: `
		mutation DelTaskOccuerence {
		  deleteTaskOccurrence(filter: {}) {
			numUids
		  }
		}
		`,
		Variables: map[string]interface{}{"tasks": tasks},
	}
	gqlResponse = getParams.ExecuteAsPost(t, common.GraphqlURL)
	require.Nil(t, gqlResponse.Errors)
}

func TestOrRBACFilter(t *testing.T) {
	testCases := []TestCase{{
		user: "user1",
		role: "ADMIN",
		result: `{
                            "queryProject": [
                              {
                                "name": "Project1"
                              },
                              {
                                "name": "Project2"
                              }
                            ]
                        }`,
	}, {
		user: "user1",
		role: "USER",
		result: `{
                            "queryProject": [
                              {
                                "name": "Project1"
                              }
                            ]
                        }`,
	}, {
		user: "user4",
		role: "USER",
		result: `{
                            "queryProject": [
                              {
                                "name": "Project2"
                              }
                            ]
                        }`,
	}}

	query := `
            query {
                queryProject (order: {asc: name}) {
			name
		}
	    }
	`

	for _, tcase := range testCases {
		t.Run(tcase.role+tcase.user, func(t *testing.T) {
			getUserParams := &common.GraphQLParams{
				Headers: common.GetJWT(t, tcase.user, tcase.role, metaInfo),
				Query:   query,
			}

			gqlResponse := getUserParams.ExecuteAsPost(t, common.GraphqlURL)
			require.Nil(t, gqlResponse.Errors)

			require.JSONEq(t, string(gqlResponse.Data), tcase.result)
		})
	}
}

func getColID(t *testing.T, tcase TestCase) string {
	query := `
		query($name: String!) {
		    queryColumn(filter: {name: {eq: $name}}) {
		        colID
		    	name
		    }
		}
	`

	var result struct {
		QueryColumn []*Column
	}

	getUserParams := &common.GraphQLParams{
		Headers:   common.GetJWT(t, tcase.user, tcase.role, metaInfo),
		Query:     query,
		Variables: map[string]interface{}{"name": tcase.name},
	}

	gqlResponse := getUserParams.ExecuteAsPost(t, common.GraphqlURL)
	require.Nil(t, gqlResponse.Errors)

	err := json.Unmarshal(gqlResponse.Data, &result)
	require.Nil(t, err)

	if len(result.QueryColumn) > 0 {
		return result.QueryColumn[0].ColID
	}

	return ""
}

func TestRootGetFilter(t *testing.T) {
	idCol1 := getColID(t, TestCase{user: "user1", role: "USER", name: "Column1"})
	idCol2 := getColID(t, TestCase{user: "user2", role: "USER", name: "Column2"})
	require.NotEqual(t, idCol1, "")
	require.NotEqual(t, idCol2, "")

	tcases := []TestCase{{
		user:   "user1",
		role:   "USER",
		result: `{"getColumn": {"name": "Column1"}}`,
		name:   idCol1,
	}, {
		user:   "user1",
		role:   "USER",
		result: `{"getColumn": null}`,
		name:   idCol2,
	}, {
		user:   "user2",
		role:   "USER",
		result: `{"getColumn": {"name": "Column2"}}`,
		name:   idCol2,
	}}

	query := `
		query($id: ID!) {
		    getColumn(colID: $id) {
				name
		    }
		}
	`

	for _, tcase := range tcases {
		t.Run(tcase.role+tcase.user, func(t *testing.T) {
			getUserParams := &common.GraphQLParams{
				Headers:   common.GetJWT(t, tcase.user, tcase.role, metaInfo),
				Query:     query,
				Variables: map[string]interface{}{"id": tcase.name},
			}

			gqlResponse := getUserParams.ExecuteAsPost(t, common.GraphqlURL)
			require.Nil(t, gqlResponse.Errors)

			require.JSONEq(t, string(gqlResponse.Data), tcase.result)
		})
	}
}

func getProjectID(t *testing.T, tcase TestCase) string {
	query := `
		query($name: String!) {
		    queryProject(filter: {name: {eq: $name}}) {
		        projID
		    }
		}
	`

	var result struct {
		QueryProject []*Project
	}

	getUserParams := &common.GraphQLParams{
		Headers:   common.GetJWT(t, tcase.user, tcase.role, metaInfo),
		Query:     query,
		Variables: map[string]interface{}{"name": tcase.name},
	}

	gqlResponse := getUserParams.ExecuteAsPost(t, common.GraphqlURL)
	require.Nil(t, gqlResponse.Errors)

	err := json.Unmarshal(gqlResponse.Data, &result)
	require.Nil(t, err)

	if len(result.QueryProject) > 0 {
		return result.QueryProject[0].ProjID
	}

	return ""
}

func TestRootGetDeepFilter(t *testing.T) {
	idProject1 := getProjectID(t, TestCase{user: "user1", role: "USER", name: "Project1"})
	idProject2 := getProjectID(t, TestCase{user: "user2", role: "USER", name: "Project2"})
	require.NotEqual(t, idProject1, "")
	require.NotEqual(t, idProject2, "")

	tcases := []TestCase{{
		user:   "user1",
		role:   "USER",
		result: `{"getProject":{"name":"Project1","columns":[{"name":"Column1"}]}}`,
		name:   idProject1,
	}, {
		user:   "user1",
		role:   "USER",
		result: `{"getProject": null}`,
		name:   idProject2,
	}, {
		user:   "user2",
		role:   "USER",
		result: `{"getProject":{"name":"Project2","columns":[{"name":"Column2"},{"name":"Column3"}]}}`,
		name:   idProject2,
	}}

	query := `
		query($id: ID!) {
		    getProject(projID: $id) {
				name
				columns(order: {asc: name}) {
          				name
				}
		    }
		}
	`

	for _, tcase := range tcases {
		t.Run(tcase.role+tcase.user, func(t *testing.T) {
			getUserParams := &common.GraphQLParams{
				Headers:   common.GetJWT(t, tcase.user, tcase.role, metaInfo),
				Query:     query,
				Variables: map[string]interface{}{"id": tcase.name},
			}

			gqlResponse := getUserParams.ExecuteAsPost(t, common.GraphqlURL)
			require.Nil(t, gqlResponse.Errors)

			require.JSONEq(t, string(gqlResponse.Data), tcase.result)
		})
	}
}

func TestDeepFilter(t *testing.T) {
	tcases := []TestCase{{
		user:   "user1",
		role:   "USER",
		result: `{"queryProject":[{"name":"Project1","columns":[{"name":"Column1"}]}]}`,
		name:   "Column1",
	}, {
		user:   "user2",
		role:   "USER",
		result: `{"queryProject":[{"name":"Project1","columns":[{"name":"Column1"}]}, {"name":"Project2","columns":[]}]}`,
		name:   "Column1",
	}, {
		user:   "user2",
		role:   "USER",
		result: `{"queryProject":[{"name":"Project1","columns":[]}, {"name":"Project2","columns":[{"name":"Column3"}]}]}`,
		name:   "Column3",
	}}

	query := `
		query($name: String!) {
		    queryProject (order: {asc: name}) {
		       name
		       columns (filter: {name: {eq: $name}}, first: 1) {
		       	   name
                       }
                    }
                 }
	`

	for _, tcase := range tcases {
		t.Run(tcase.role+tcase.user, func(t *testing.T) {
			getUserParams := &common.GraphQLParams{
				Headers:   common.GetJWT(t, tcase.user, tcase.role, metaInfo),
				Query:     query,
				Variables: map[string]interface{}{"name": tcase.name},
			}

			gqlResponse := getUserParams.ExecuteAsPost(t, common.GraphqlURL)
			require.Nil(t, gqlResponse.Errors)
			require.JSONEq(t, string(gqlResponse.Data), tcase.result)
		})
	}
}

func TestRootFilter(t *testing.T) {
	testCases := []TestCase{{
		user:   "user1",
		role:   "USER",
		result: `{"queryColumn": [{"name": "Column1"}]}`,
	}, {
		user:   "user2",
		role:   "USER",
		result: `{"queryColumn": [{"name": "Column1"}, {"name": "Column2"}, {"name": "Column3"}]}`,
	}, {
		user:   "user4",
		role:   "USER",
		result: `{"queryColumn": [{"name": "Column2"}, {"name": "Column3"}]}`,
	}}
	query := `
	query {
		queryColumn(order: {asc: name}) {
			name
		}
	}`

	for _, tcase := range testCases {
		t.Run(tcase.role+tcase.user, func(t *testing.T) {
			getUserParams := &common.GraphQLParams{
				Headers: common.GetJWT(t, tcase.user, tcase.role, metaInfo),
				Query:   query,
			}

			gqlResponse := getUserParams.ExecuteAsPost(t, common.GraphqlURL)
			require.Nil(t, gqlResponse.Errors)

			require.JSONEq(t, string(gqlResponse.Data), tcase.result)
		})
	}
}

func TestRootCountQuery(t *testing.T) {
	testCases := []TestCase{{
		user:   "user1",
		role:   "USER",
		result: `{"aggregateColumn": {"count": 1}}`,
	}, {
		user:   "user2",
		role:   "USER",
		result: `{"aggregateColumn": {"count": 3}}`,
	}, {
		user:   "user4",
		role:   "USER",
		result: `{"aggregateColumn": {"count": 2}}`,
	}}
	query := `
	query {
		aggregateColumn {
			count
		}
	}`

	for _, tcase := range testCases {
		t.Run(tcase.role+tcase.user, func(t *testing.T) {
			params := &common.GraphQLParams{
				Headers: common.GetJWT(t, tcase.user, tcase.role, metaInfo),
				Query:   query,
			}

			gqlResponse := params.ExecuteAsPost(t, common.GraphqlURL)
			require.Nil(t, gqlResponse.Errors)

			require.JSONEq(t, string(gqlResponse.Data), tcase.result)
		})
	}
}

func TestDeepRBACValue(t *testing.T) {
	testCases := []TestCase{
		{user: "user1", role: "USER", result: `{"queryUser": [{"username": "user1", "issues":[]}]}`},
		{user: "user1", role: "ADMIN", result: `{"queryUser":[{"username":"user1","issues":[{"msg":"Issue1"}]}]}`},
	}

	query := `
	query {
	  queryUser (filter:{username:{eq:"user1"}}) {
		username
		issues {
		  msg
		}
	  }
	}
	`

	for _, tcase := range testCases {
		t.Run(tcase.role+tcase.user, func(t *testing.T) {
			getUserParams := &common.GraphQLParams{
				Headers: common.GetJWT(t, tcase.user, tcase.role, metaInfo),
				Query:   query,
			}

			gqlResponse := getUserParams.ExecuteAsPost(t, common.GraphqlURL)
			require.Nil(t, gqlResponse.Errors)

			require.JSONEq(t, string(gqlResponse.Data), tcase.result)
		})
	}
}

func TestRBACFilter(t *testing.T) {
	testCases := []TestCase{
		{role: "USER", result: `{"queryLog": []}`},
		{result: `{"queryLog": []}`},
		{role: "ADMIN", result: `{"queryLog": [{"logs": "Log1"},{"logs": "Log2"}]}`}}

	query := `
		query {
			queryLog (order: {asc: logs}) {
		    	logs
		    }
		}
	`

	for _, tcase := range testCases {
		t.Run(tcase.role+tcase.user, func(t *testing.T) {
			getUserParams := &common.GraphQLParams{
				Headers: common.GetJWT(t, tcase.user, tcase.role, metaInfo),
				Query:   query,
			}

			gqlResponse := getUserParams.ExecuteAsPost(t, common.GraphqlURL)
			require.Nil(t, gqlResponse.Errors)

			require.JSONEq(t, string(gqlResponse.Data), tcase.result)
		})
	}
}

func TestRBACFilterWithCountQuery(t *testing.T) {
	testCases := []TestCase{
		{role: "USER", result: `{"aggregateLog": null}`},
		{result: `{"aggregateLog": null}`},
		{role: "ADMIN", result: `{"aggregateLog": {"count": 2}}`}}

	query := `
		query {
			aggregateLog {
		    	count
		    }
		}
	`

	for _, tcase := range testCases {
		t.Run(tcase.role+tcase.user, func(t *testing.T) {
			params := &common.GraphQLParams{
				Headers: common.GetJWT(t, tcase.user, tcase.role, metaInfo),
				Query:   query,
			}

			gqlResponse := params.ExecuteAsPost(t, common.GraphqlURL)
			require.Nil(t, gqlResponse.Errors)

			require.JSONEq(t, string(gqlResponse.Data), tcase.result)
		})
	}
}

func TestAndRBACFilter(t *testing.T) {
	testCases := []TestCase{{
		user:   "user1",
		role:   "USER",
		result: `{"queryIssue": []}`,
	}, {
		user:   "user2",
		role:   "USER",
		result: `{"queryIssue": []}`,
	}, {
		user:   "user2",
		role:   "ADMIN",
		result: `{"queryIssue": [{"msg": "Issue2"}]}`,
	}}
	query := `
		query {
                    queryIssue (order: {asc: msg}) {
			msg
		    }
		}
	`

	for _, tcase := range testCases {
		t.Run(tcase.role+tcase.user, func(t *testing.T) {
			getUserParams := &common.GraphQLParams{
				Headers: common.GetJWT(t, tcase.user, tcase.role, metaInfo),
				Query:   query,
			}

			gqlResponse := getUserParams.ExecuteAsPost(t, common.GraphqlURL)
			require.Nil(t, gqlResponse.Errors)

			require.JSONEq(t, string(gqlResponse.Data), tcase.result)
		})
	}
}

func TestNestedFilter(t *testing.T) {
	testCases := []TestCase{{
		user: "user1",
		role: "USER",
		result: `
{
   "queryMovie": [
      {
         "content": "Movie2",
         "regionsAvailable": [
            {
               "name": "Region1"
            }
         ]
      },
      {
         "content": "Movie3",
         "regionsAvailable": [
            {
               "name": "Region1"
            },
            {
               "name": "Region4"
            }
         ]
      },
      {
         "content": "Movie4",
         "regionsAvailable": [
            {
               "name": "Region5"
            }
         ]
      }
   ]
}
		`,
	}, {
		user: "user2",
		role: "USER",
		result: `
{
   "queryMovie": [
      {
         "content": "Movie1",
         "regionsAvailable": [
            {
               "name": "Region2"
            },
            {
               "name": "Region3"
            }
         ]
      },
      {
         "content": "Movie2",
         "regionsAvailable": [
            {
               "name": "Region1"
            }
         ]
      },
      {
         "content": "Movie3",
         "regionsAvailable": [
            {
               "name": "Region1"
            },
            {
               "name": "Region4"
            }
         ]
      },
      {
         "content": "Movie4",
         "regionsAvailable": [
            {
               "name": "Region5"
            }
         ]
      }
   ]
}
		`,
	}}

	query := `
		query {	
			queryMovie (order: {asc: content}) {
		           content
		           regionsAvailable (order: {asc: name}) {
		           	name
		           }
		    }
		}
	`

	for _, tcase := range testCases {
		t.Run(tcase.role+tcase.user, func(t *testing.T) {
			getUserParams := &common.GraphQLParams{
				Headers: common.GetJWT(t, tcase.user, tcase.role, metaInfo),
				Query:   query,
			}

			gqlResponse := getUserParams.ExecuteAsPost(t, common.GraphqlURL)
			require.Nil(t, gqlResponse.Errors)

			require.JSONEq(t, string(gqlResponse.Data), tcase.result)
		})
	}
}

func TestDeleteAuthRule(t *testing.T) {
	AddDeleteAuthTestData(t)
	testCases := []TestCase{
		{
			name: "user with secret info",
			user: "user1",
			filter: map[string]interface{}{
				"aSecret": map[string]interface{}{
					"anyofterms": "Secret data",
				},
			},
			result: `{"deleteUserSecret":{"msg":"Deleted","numUids":1}}`,
		},
		{
			name: "user without secret info",
			user: "user2",
			filter: map[string]interface{}{
				"aSecret": map[string]interface{}{
					"anyofterms": "Sensitive information",
				},
			},
			result: `{"deleteUserSecret":{"msg":"No nodes were deleted","numUids":0}}`,
		},
	}
	query := `
		 mutation deleteUserSecret($filter: UserSecretFilter!){
		  deleteUserSecret(filter: $filter) {
			msg
			numUids
		  }
		}
	`

	for _, tcase := range testCases {
		getUserParams := &common.GraphQLParams{
			Headers: common.GetJWT(t, tcase.user, tcase.role, metaInfo),
			Query:   query,
			Variables: map[string]interface{}{
				"filter": tcase.filter,
			},
		}

		gqlResponse := getUserParams.ExecuteAsPost(t, common.GraphqlURL)
		require.Nilf(t, gqlResponse.Errors, "%+v", gqlResponse.Errors)

		if diff := cmp.Diff(tcase.result, string(gqlResponse.Data)); diff != "" {
			t.Errorf("result mismatch (-want +got):\n%s", diff)
		}
	}
}

func AddDeleteAuthTestData(t *testing.T) {
	client, err := testutil.DgraphClient(common.AlphagRPC)
	require.NoError(t, err)
	data := `[{
		"uid": "_:usersecret1",
		"dgraph.type": "UserSecret",
		"UserSecret.aSecret": "Secret data",
		"UserSecret.ownedBy": "user1"
		}]`

	err = common.PopulateGraphQLData(client, []byte(data))
	require.NoError(t, err)
}

func AddDeleteDeepAuthTestData(t *testing.T) {
	client, err := testutil.DgraphClient(common.AlphagRPC)
	require.NoError(t, err)

	userQuery := `{
	query(func: type(User)) @filter(eq(User.username, "user1") or eq(User.username, "user3") or
		eq(User.username, "user5") ) {
    	uid
  	} }`

	txn := client.NewTxn()
	resp, err := txn.Query(context.Background(), userQuery)
	require.NoError(t, err)

	var user uidResult
	err = json.Unmarshal(resp.Json, &user)
	require.NoError(t, err)
	require.True(t, len(user.Query) == 3)

	columnQuery := `{
  	query(func: type(Column)) @filter(eq(Column.name, "Column1")) {
		uid
		Column.name
  	} }`

	resp, err = txn.Query(context.Background(), columnQuery)
	require.NoError(t, err)

	var column uidResult
	err = json.Unmarshal(resp.Json, &column)
	require.NoError(t, err)
	require.True(t, len(column.Query) == 1)

	data := fmt.Sprintf(`[{
		"uid": "_:ticket1",
		"dgraph.type": "Ticket",
		"Ticket.onColumn": {"uid": "%s"},
		"Ticket.title": "Ticket1",
		"ticket.assignedTo": [{"uid": "%s"}, {"uid": "%s"}, {"uid": "%s"}]
	}]`, column.Query[0].UID, user.Query[0].UID, user.Query[1].UID, user.Query[2].UID)

	err = common.PopulateGraphQLData(client, []byte(data))
	require.NoError(t, err)
}

func TestDeleteDeepAuthRule(t *testing.T) {
	AddDeleteDeepAuthTestData(t)
	testCases := []TestCase{
		{
			name: "ticket without edit permission",
			user: "user3",
			filter: map[string]interface{}{
				"title": map[string]interface{}{
					"anyofterms": "Ticket2",
				},
			},
			result: `{"deleteTicket":{"msg":"No nodes were deleted","numUids":0}}`,
		},
		{
			name: "ticket with edit permission",
			user: "user5",
			filter: map[string]interface{}{
				"title": map[string]interface{}{
					"anyofterms": "Ticket1",
				},
			},
			result: `{"deleteTicket":{"msg":"Deleted","numUids":1}}`,
		},
	}
	query := `
		mutation deleteTicket($filter: TicketFilter!) {
		  deleteTicket(filter: $filter) {
			msg
			numUids
		  }
		}
	`

	for _, tcase := range testCases {
		getUserParams := &common.GraphQLParams{
			Headers: common.GetJWT(t, tcase.user, tcase.role, metaInfo),
			Query:   query,
			Variables: map[string]interface{}{
				"filter": tcase.filter,
			},
		}

		gqlResponse := getUserParams.ExecuteAsPost(t, common.GraphqlURL)
		require.Nil(t, gqlResponse.Errors)

		if diff := cmp.Diff(tcase.result, string(gqlResponse.Data)); diff != "" {
			t.Errorf("result mismatch (-want +got):\n%s", diff)
		}
	}
}

func TestDeepRBACValueCascade(t *testing.T) {
	testCases := []TestCase{
		{
			user: "user1",
			role: "USER",
			query: `
			query {
			  queryUser (filter:{username:{eq:"user1"}}) @cascade {
				username
				issues {
				  msg
				}
			  }
			}`,
			result: `{"queryUser": []}`,
		},
		{
			user: "user1",
			role: "USER",
			query: `
			query {
			  queryUser (filter:{username:{eq:"user1"}}) {
				username
				issues @cascade {
				  msg
				}
			  }
			}`,
			result: `{"queryUser": [{"username": "user1", "issues":[]}]}`,
		},
		{
			user: "user1",
			role: "ADMIN",
			query: `
			query {
			  queryUser (filter:{username:{eq:"user1"}}) @cascade {
				username
				issues {
				  msg
				}
			  }
			}`,
			result: `{"queryUser":[{"username":"user1","issues":[{"msg":"Issue1"}]}]}`,
		},
	}

	for _, tcase := range testCases {
		t.Run(tcase.role+tcase.user, func(t *testing.T) {
			getUserParams := &common.GraphQLParams{
				Headers: common.GetJWT(t, tcase.user, tcase.role, metaInfo),
				Query:   tcase.query,
			}

			gqlResponse := getUserParams.ExecuteAsPost(t, common.GraphqlURL)
			require.Nil(t, gqlResponse.Errors)

			require.JSONEq(t, string(gqlResponse.Data), tcase.result)
		})
	}
}

func TestMain(m *testing.M) {
	schema, data := common.BootstrapAuthData()
	jwtAlgo := []string{jwt.SigningMethodHS256.Name, jwt.SigningMethodRS256.Name}
	for _, algo := range jwtAlgo {
		authSchema, err := testutil.AppendAuthInfo(schema, algo, "./sample_public_key.pem", false)
		if err != nil {
			panic(err)
		}

		authMeta := testutil.SetAuthMeta(string(authSchema))
		metaInfo = &testutil.AuthMeta{
			PublicKey:      authMeta.VerificationKey,
			Namespace:      authMeta.Namespace,
			Algo:           authMeta.Algo,
			Header:         authMeta.Header,
			PrivateKeyPath: "./sample_private_key.pem",
		}

		common.BootstrapServer(authSchema, data)
		// Data is added only in the first iteration, but the schema is added every iteration.
		if data != nil {
			data = nil
		}
		exitCode := m.Run()
		if exitCode != 0 {
			os.Exit(exitCode)
		}
	}
	os.Exit(0)
}

func TestChildCountQueryWithDeepRBAC(t *testing.T) {
	testCases := []TestCase{
		{
			user:   "user1",
			role:   "USER",
			result: `{"queryUser": [{"username": "user1", "issuesAggregate":{"count": null}}]}`},
		{
			user:   "user1",
			role:   "ADMIN",
			result: `{"queryUser":[{"username":"user1","issuesAggregate":{"count":1}}]}`},
	}

	query := `
	query {
	  queryUser (filter:{username:{eq:"user1"}}) {
		username
		issuesAggregate {
		  count
		}
	  }
	}
	`

	for _, tcase := range testCases {
		t.Run(tcase.role+tcase.user, func(t *testing.T) {
			getUserParams := &common.GraphQLParams{
				Headers: common.GetJWT(t, tcase.user, tcase.role, metaInfo),
				Query:   query,
			}

			gqlResponse := getUserParams.ExecuteAsPost(t, common.GraphqlURL)
			require.Nil(t, gqlResponse.Errors)

			require.JSONEq(t, string(gqlResponse.Data), tcase.result)
		})
	}
}

func TestChildCountQueryWithOtherFields(t *testing.T) {
	testCases := []TestCase{
		{
			user:   "user1",
			role:   "USER",
			result: `{"queryUser": [{"username": "user1","issues":[],"issuesAggregate":{"count": null}}]}`},
		{
			user:   "user1",
			role:   "ADMIN",
			result: `{"queryUser":[{"username":"user1","issues":[{"msg":"Issue1"}],"issuesAggregate":{"count":1}}]}`},
	}

	query := `
	query {
	  queryUser (filter:{username:{eq:"user1"}}) {
		username
		issuesAggregate {
		  count
		}
		issues {
		  msg
		}
	  }
	}
	`

	for _, tcase := range testCases {
		t.Run(tcase.role+tcase.user, func(t *testing.T) {
			getUserParams := &common.GraphQLParams{
				Headers: common.GetJWT(t, tcase.user, tcase.role, metaInfo),
				Query:   query,
			}

			gqlResponse := getUserParams.ExecuteAsPost(t, common.GraphqlURL)
			require.Nil(t, gqlResponse.Errors)

			require.JSONEq(t, string(gqlResponse.Data), tcase.result)
		})
	}
}

func checkLogPassword(t *testing.T, logID, pwd, role string) *common.GraphQLResponse {
	// Check Log Password for given logID, pwd, role
	checkLogParamsFalse := &common.GraphQLParams{
		Headers: common.GetJWT(t, "SomeUser", role, metaInfo),
		Query: `query checkLogPassword($name: ID!, $pwd: String!) {
			checkLogPassword(id: $name, pwd: $pwd) { id }
		}`,
		Variables: map[string]interface{}{
			"name": logID,
			"pwd":  pwd,
		},
	}

<<<<<<< HEAD
	gqlResponse := checkLogParamsFalse.ExecuteAsPost(t, graphqlURL)
=======
	gqlResponse := checkLogParamsFalse.ExecuteAsPost(t, common.GraphqlURL)
>>>>>>> 996cafd1
	common.RequireNoGQLErrors(t, gqlResponse)
	return gqlResponse
}

func deleteLog(t *testing.T, logID string) {
	deleteLogParams := &common.GraphQLParams{
		Query: `
		mutation DelLog($logID: ID!) {
		  deleteLog(filter:{id:[$logID]}) {
			numUids
		  }
		}
		`,
		Variables: map[string]interface{}{"logID": logID},
		Headers:   common.GetJWT(t, "SomeUser", "ADMIN", metaInfo),
	}
<<<<<<< HEAD
	gqlResponse := deleteLogParams.ExecuteAsPost(t, graphqlURL)
=======
	gqlResponse := deleteLogParams.ExecuteAsPost(t, common.GraphqlURL)
>>>>>>> 996cafd1
	require.Nil(t, gqlResponse.Errors)
}

func deleteUser(t *testing.T, username string) {
	deleteUserParams := &common.GraphQLParams{
		Headers: common.GetJWT(t, username, "ADMIN", metaInfo),
		Query: `
		mutation DelUser($username: String!) {
		  deleteUser(filter:{username: {eq: $username } } ) {
			numUids
		  }
		}
		`,
		Variables: map[string]interface{}{"username": username},
	}
<<<<<<< HEAD
	gqlResponse := deleteUserParams.ExecuteAsPost(t, graphqlURL)
=======
	gqlResponse := deleteUserParams.ExecuteAsPost(t, common.GraphqlURL)
>>>>>>> 996cafd1
	require.Nil(t, gqlResponse.Errors)
}

func TestAuthWithSecretDirective(t *testing.T) {

	// Check that no auth rule is applied to checkUserPassword query.
	newUser := &common.User{
		Username: "Test User",
		Password: "password",
		IsPublic: true,
	}

	addUserParams := &common.GraphQLParams{
		Query: `mutation addUser($user: [AddUserInput!]!) {
			addUser(input: $user) {
				user {
					username
				}
			}
		}`,
		Variables: map[string]interface{}{"user": []*common.User{newUser}},
	}

<<<<<<< HEAD
	gqlResponse := addUserParams.ExecuteAsPost(t, graphqlURL)
=======
	gqlResponse := addUserParams.ExecuteAsPost(t, common.GraphqlURL)
>>>>>>> 996cafd1
	require.Equal(t, `{"addUser":{"user":[{"username":"Test User"}]}}`,
		string(gqlResponse.Data))

	checkUserParams := &common.GraphQLParams{
		Query: `query checkUserPassword($name: String!, $pwd: String!) {
					checkUserPassword(username: $name, password: $pwd) { 
						username
						isPublic
					}
				}`,
		Variables: map[string]interface{}{
			"name": newUser.Username,
			"pwd":  newUser.Password,
		},
	}

<<<<<<< HEAD
	gqlResponse = checkUserParams.ExecuteAsPost(t, graphqlURL)
=======
	gqlResponse = checkUserParams.ExecuteAsPost(t, common.GraphqlURL)
>>>>>>> 996cafd1
	common.RequireNoGQLErrors(t, gqlResponse)

	var result struct {
		CheckUserPassword *common.User `json:"checkUserPassword,omitempty"`
	}

	err := json.Unmarshal([]byte(gqlResponse.Data), &result)
	require.Nil(t, err)

	opt := cmpopts.IgnoreFields(common.User{}, "Password")
	if diff := cmp.Diff(newUser, result.CheckUserPassword, opt); diff != "" {
		t.Errorf("result mismatch (-want +got):\n%s", diff)
	}
	deleteUser(t, newUser.Username)

	// Check that checkLogPassword works with RBAC rule
	newLog := &Log{
		Pwd: "password",
	}

	addLogParams := &common.GraphQLParams{
		Headers: common.GetJWT(t, "Random", "ADMIN", metaInfo),
		Query: `mutation addLog($log: [AddLogInput!]!) {
			addLog(input: $log) {
				log {
					id
				}
			}
		}`,
		Variables: map[string]interface{}{"log": []*Log{newLog}},
	}

<<<<<<< HEAD
	gqlResponse = addLogParams.ExecuteAsPost(t, graphqlURL)
=======
	gqlResponse = addLogParams.ExecuteAsPost(t, common.GraphqlURL)
>>>>>>> 996cafd1
	var addLogResult struct {
		AddLog struct {
			Log []*Log
		}
	}

	err = json.Unmarshal([]byte(gqlResponse.Data), &addLogResult)
	require.Nil(t, err)
	// Id of the created log
	logID := addLogResult.AddLog.Log[0].Id

	// checkLogPassword with RBAC rule true should work
	gqlResponse = checkLogPassword(t, logID, newLog.Pwd, "Admin")
	var resultLog struct {
		CheckLogPassword *Log `json:"checkLogPassword,omitempty"`
	}

	err = json.Unmarshal([]byte(gqlResponse.Data), &resultLog)
	require.Nil(t, err)

	require.Equal(t, resultLog.CheckLogPassword.Id, logID)

	// checkLogPassword with RBAC rule false should not work
	gqlResponse = checkLogPassword(t, logID, newLog.Pwd, "USER")
	require.JSONEq(t, `{"checkLogPassword": null}`, string(gqlResponse.Data))
	deleteLog(t, logID)
}<|MERGE_RESOLUTION|>--- conflicted
+++ resolved
@@ -1631,11 +1631,7 @@
 		},
 	}
 
-<<<<<<< HEAD
-	gqlResponse := checkLogParamsFalse.ExecuteAsPost(t, graphqlURL)
-=======
 	gqlResponse := checkLogParamsFalse.ExecuteAsPost(t, common.GraphqlURL)
->>>>>>> 996cafd1
 	common.RequireNoGQLErrors(t, gqlResponse)
 	return gqlResponse
 }
@@ -1652,11 +1648,7 @@
 		Variables: map[string]interface{}{"logID": logID},
 		Headers:   common.GetJWT(t, "SomeUser", "ADMIN", metaInfo),
 	}
-<<<<<<< HEAD
-	gqlResponse := deleteLogParams.ExecuteAsPost(t, graphqlURL)
-=======
 	gqlResponse := deleteLogParams.ExecuteAsPost(t, common.GraphqlURL)
->>>>>>> 996cafd1
 	require.Nil(t, gqlResponse.Errors)
 }
 
@@ -1672,11 +1664,7 @@
 		`,
 		Variables: map[string]interface{}{"username": username},
 	}
-<<<<<<< HEAD
-	gqlResponse := deleteUserParams.ExecuteAsPost(t, graphqlURL)
-=======
 	gqlResponse := deleteUserParams.ExecuteAsPost(t, common.GraphqlURL)
->>>>>>> 996cafd1
 	require.Nil(t, gqlResponse.Errors)
 }
 
@@ -1700,11 +1688,7 @@
 		Variables: map[string]interface{}{"user": []*common.User{newUser}},
 	}
 
-<<<<<<< HEAD
-	gqlResponse := addUserParams.ExecuteAsPost(t, graphqlURL)
-=======
 	gqlResponse := addUserParams.ExecuteAsPost(t, common.GraphqlURL)
->>>>>>> 996cafd1
 	require.Equal(t, `{"addUser":{"user":[{"username":"Test User"}]}}`,
 		string(gqlResponse.Data))
 
@@ -1721,11 +1705,7 @@
 		},
 	}
 
-<<<<<<< HEAD
-	gqlResponse = checkUserParams.ExecuteAsPost(t, graphqlURL)
-=======
 	gqlResponse = checkUserParams.ExecuteAsPost(t, common.GraphqlURL)
->>>>>>> 996cafd1
 	common.RequireNoGQLErrors(t, gqlResponse)
 
 	var result struct {
@@ -1758,11 +1738,7 @@
 		Variables: map[string]interface{}{"log": []*Log{newLog}},
 	}
 
-<<<<<<< HEAD
-	gqlResponse = addLogParams.ExecuteAsPost(t, graphqlURL)
-=======
 	gqlResponse = addLogParams.ExecuteAsPost(t, common.GraphqlURL)
->>>>>>> 996cafd1
 	var addLogResult struct {
 		AddLog struct {
 			Log []*Log
