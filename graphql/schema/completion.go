--- conflicted
+++ resolved
@@ -178,11 +178,7 @@
 	switch val := val.(type) {
 	case map[string]interface{}:
 		switch field.Type().Name() {
-<<<<<<< HEAD
-		case "String", "ID", "Boolean", "Float", "Int", "Int64", "BigInt", "DateTime":
-=======
-		case "String", "ID", "Boolean", "Float", "Int", "Int64", "DateTime", "Upload":
->>>>>>> d6f6821e
+		case "String", "ID", "Boolean", "Float", "Int", "Int64", "BigInt", "DateTime", "Upload":
 			return nil, x.GqlErrorList{field.GqlErrorf(path, ErrExpectedScalar)}
 		}
 		enumValues := field.EnumValues()
