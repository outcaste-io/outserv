/*
 * Copyright 2019 Dgraph Labs, Inc. and Contributors
 *
 * Licensed under the Apache License, Version 2.0 (the "License");
 * you may not use this file except in compliance with the License.
 * You may obtain a copy of the License at
 *
 *     http://www.apache.org/licenses/LICENSE-2.0
 *
 * Unless required by applicable law or agreed to in writing, software
 * distributed under the License is distributed on an "AS IS" BASIS,
 * WITHOUT WARRANTIES OR CONDITIONS OF ANY KIND, either express or implied.
 * See the License for the specific language governing permissions and
 * limitations under the License.
 */

package schema

import (
	"fmt"
	"sort"
	"strings"

<<<<<<< HEAD
	"github.com/dgraph-io/gqlparser/v2/ast"
	"github.com/dgraph-io/gqlparser/v2/gqlerror"
	"github.com/dgraph-io/gqlparser/v2/parser"
=======
	"github.com/outcaste-io/gqlparser/v2/ast"
	"github.com/outcaste-io/gqlparser/v2/gqlerror"
	"github.com/outcaste-io/gqlparser/v2/parser"
>>>>>>> d6f6821e
	"github.com/outcaste-io/outserv/x"
)

const (
	inverseDirective = "hasInverse"
	inverseArg       = "field"

	searchDirective = "search"
	searchArgs      = "by"

	dgraphDirective = "dgraph"
	dgraphTypeArg   = "type"
	dgraphPredArg   = "pred"

	idDirective             = "id"
	idDirectiveInterfaceArg = "interface"
	subscriptionDirective   = "withSubscription"
	secretDirective         = "secret"
	authDirective           = "auth"
	customDirective         = "custom"
	remoteDirective         = "remote" // types with this directive are not stored in Dgraph.
	remoteResponseDirective = "remoteResponse"
	lambdaDirective         = "lambda"
	lambdaOnMutateDirective = "lambdaOnMutate"
	defaultDirective        = "default"

	generateDirective       = "generate"
	generateQueryArg        = "query"
	generateGetField        = "get"
	generateQueryField      = "query"
	generatePasswordField   = "password"
	generateAggregateField  = "aggregate"
	generateMutationArg     = "mutation"
	generateAddField        = "add"
	generateUpdateField     = "update"
	generateDeleteField     = "delete"
	generateSubscriptionArg = "subscription"

	cascadeDirective = "cascade"
	cascadeArg       = "fields"

	cacheControlDirective = "cacheControl"
	CacheControlHeader    = "Cache-Control"

	// Directives to support Apollo Federation
	apolloKeyDirective      = "key"
	apolloKeyArg            = "fields"
	apolloExternalDirective = "external"
	apolloExtendsDirective  = "extends"
	apolloRequiresDirective = "requires"
	apolloProvidesDirective = "provides"

	// custom directive args and fields
	dqlArg      = "dql"
	httpArg     = "http"
	httpUrl     = "url"
	httpMethod  = "method"
	httpBody    = "body"
	httpGraphql = "graphql"
	mode        = "mode"
	BATCH       = "BATCH"
	SINGLE      = "SINGLE"

	// geo type names and fields
	Point        = "Point"
	Polygon      = "Polygon"
	MultiPolygon = "MultiPolygon"
	Latitude     = "latitude"
	Longitude    = "longitude"
	Points       = "points"
	Coordinates  = "coordinates"
	Polygons     = "polygons"

	deprecatedDirective = "deprecated"
	NumUid              = "numUids"
	Msg                 = "msg"

	Typename = "__typename"

	// schemaExtras is everything that gets added to an input schema to make it
	// GraphQL valid and for the completion algorithm to use to build in search
	// capability into the schema.

	// Just remove directive definitions and not the input types
	schemaInputs = `
"""
The Int64 scalar type represents a signed 64‐bit numeric non‐fractional value.
Int64 can represent values in range [-(2^63),(2^63 - 1)].
"""
scalar Int64

"""
The BigInt scalar type represents numeric non-fractional values of varying size (arbitrary-precision arithmetic).
"""
scalar BigInt

"""
The DateTime scalar type represents date and time as a string in RFC3339 format.
For example: "1985-04-12T23:20:50.52Z" represents 20 minutes and 50.52 seconds after the 23rd hour of April 12th, 1985 in UTC.
"""
scalar DateTime

"""
File Upload
"""
scalar Upload

input IntRange{
	min: Int!
	max: Int!
}

input FloatRange{
	min: Float!
	max: Float!
}

input Int64Range{
	min: Int64!
	max: Int64!
}

input DateTimeRange{
	min: DateTime!
	max: DateTime!
}

input StringRange{
	min: String!
	max: String!
}

enum DgraphIndex {
	int
	int64
	float
	bool
	hash
	exact
	term
	fulltext
	trigram
	regexp
	year
	month
	day
	hour
	geo
}

input AuthRule {
	and: [AuthRule]
	or: [AuthRule]
	not: AuthRule
	rule: String
}

enum HTTPMethod {
	GET
	POST
	PUT
	PATCH
	DELETE
}

enum Mode {
	BATCH
	SINGLE
}

input CustomHTTP {
	url: String!
	method: HTTPMethod!
	body: String
	graphql: String
	mode: Mode
	forwardHeaders: [String!]
	secretHeaders: [String!]
	introspectionHeaders: [String!]
	skipIntrospection: Boolean
}

input DgraphDefault {
	value: String
}

type Point {
	longitude: Float!
	latitude: Float!
}

input PointRef {
	longitude: Float!
	latitude: Float!
}

input NearFilter {
	distance: Float!
	coordinate: PointRef!
}

input PointGeoFilter {
	near: NearFilter
	within: WithinFilter
}

type PointList {
	points: [Point!]!
}

input PointListRef {
	points: [PointRef!]!
}

type Polygon {
	coordinates: [PointList!]!
}

input PolygonRef {
	coordinates: [PointListRef!]!
}

type MultiPolygon {
	polygons: [Polygon!]!
}

input MultiPolygonRef {
	polygons: [PolygonRef!]!
}

input WithinFilter {
	polygon: PolygonRef!
}

input ContainsFilter {
	point: PointRef
	polygon: PolygonRef
}

input IntersectsFilter {
	polygon: PolygonRef
	multiPolygon: MultiPolygonRef
}

input PolygonGeoFilter {
	near: NearFilter
	within: WithinFilter
	contains: ContainsFilter
	intersects: IntersectsFilter
}

input GenerateQueryParams {
	get: Boolean
	query: Boolean
	password: Boolean
	aggregate: Boolean
}

input GenerateMutationParams {
	add: Boolean
	update: Boolean
	delete: Boolean
}
`
	directiveDefs = `
directive @hasInverse(field: String!) on FIELD_DEFINITION
directive @search(by: [DgraphIndex!]) on FIELD_DEFINITION
directive @dgraph(type: String, pred: String) on OBJECT | INTERFACE | FIELD_DEFINITION
directive @id(interface: Boolean) on FIELD_DEFINITION
directive @default(add: DgraphDefault, update: DgraphDefault) on FIELD_DEFINITION
directive @withSubscription on OBJECT | INTERFACE | FIELD_DEFINITION
directive @secret(field: String!, pred: String) on OBJECT | INTERFACE
directive @auth(
	password: AuthRule
	query: AuthRule,
	add: AuthRule,
	update: AuthRule,
	delete: AuthRule) on OBJECT | INTERFACE
directive @custom(http: CustomHTTP, dql: String) on FIELD_DEFINITION
directive @remote on OBJECT | INTERFACE | UNION | INPUT_OBJECT | ENUM
directive @remoteResponse(name: String) on FIELD_DEFINITION
directive @cascade(fields: [String]) on FIELD
directive @lambda on FIELD_DEFINITION
directive @lambdaOnMutate(add: Boolean, update: Boolean, delete: Boolean) on OBJECT | INTERFACE
directive @cacheControl(maxAge: Int!) on QUERY
directive @generate(
	query: GenerateQueryParams,
	mutation: GenerateMutationParams,
	subscription: Boolean) on OBJECT | INTERFACE
`
	// see: https://www.apollographql.com/docs/federation/gateway/#custom-directive-support
	// So, we should only add type system directives here.
	// Even with type system directives, there is a bug in Apollo Federation due to which the
	// directives having non-scalar args cause issues in schema stitching in gateway.
	// See: https://github.com/apollographql/apollo-server/issues/3655
	// So, such directives have to be missed too.
	apolloSupportedDirectiveDefs = `
directive @hasInverse(field: String!) on FIELD_DEFINITION
directive @search(by: [DgraphIndex!]) on FIELD_DEFINITION
directive @dgraph(type: String, pred: String) on OBJECT | INTERFACE | FIELD_DEFINITION
directive @id(interface: Boolean) on FIELD_DEFINITION
directive @default(add: DgraphDefault, update: DgraphDefault) on FIELD_DEFINITION
directive @withSubscription on OBJECT | INTERFACE | FIELD_DEFINITION
directive @secret(field: String!, pred: String) on OBJECT | INTERFACE
directive @remote on OBJECT | INTERFACE | UNION | INPUT_OBJECT | ENUM
directive @remoteResponse(name: String) on FIELD_DEFINITION
directive @lambda on FIELD_DEFINITION
directive @lambdaOnMutate(add: Boolean, update: Boolean, delete: Boolean) on OBJECT | INTERFACE
`
	filterInputs = `
input IntFilter {
	eq: Int
	in: [Int]
	le: Int
	lt: Int
	ge: Int
	gt: Int
	between: IntRange
}

input Int64Filter {
	eq: Int64
	in: [Int64]
	le: Int64
	lt: Int64
	ge: Int64
	gt: Int64
	between: Int64Range
}

input FloatFilter {
	eq: Float
	in: [Float]
	le: Float
	lt: Float
	ge: Float
	gt: Float
	between: FloatRange
}

input DateTimeFilter {
	eq: DateTime
	in: [DateTime]
	le: DateTime
	lt: DateTime
	ge: DateTime
	gt: DateTime
	between: DateTimeRange
}

input StringTermFilter {
	allofterms: String
	anyofterms: String
}

input StringRegExpFilter {
	regexp: String
}

input StringFullTextFilter {
	alloftext: String
	anyoftext: String
}

input StringExactFilter {
	eq: String
	in: [String]
	le: String
	lt: String
	ge: String
	gt: String
	between: StringRange
}

input StringHashFilter {
	eq: String
	in: [String]
}
`

	apolloSchemaExtras = `
scalar _Any
scalar _FieldSet

type _Service {
	sdl: String
}

directive @external on FIELD_DEFINITION
directive @requires(fields: _FieldSet!) on FIELD_DEFINITION
directive @provides(fields: _FieldSet!) on FIELD_DEFINITION
directive @key(fields: _FieldSet!) on OBJECT | INTERFACE
directive @extends on OBJECT | INTERFACE
`
	apolloSchemaQueries = `
type Query {
	_entities(representations: [_Any!]!): [_Entity]!
	_service: _Service!
}
`
)

// Filters for Boolean and enum aren't needed in here schemaExtras because they are
// generated directly for the bool field / enum.  E.g. if
// `type T { b: Boolean @search }`,
// then the filter allows `filter: {b: true}`.  That's better than having
// `input BooleanFilter { eq: Boolean }`, which would require writing
// `filter: {b: {eq: true}}`.
//
// It'd be nice to be able to just write `filter: isPublished` for say a Post
// with a Boolean isPublished field, but there's no way to get that in GraphQL
// because input union types aren't yet sorted out in GraphQL.  So it's gotta
// be `filter: {isPublished: true}`

type directiveValidator func(
	sch *ast.Schema,
	typ *ast.Definition,
	field *ast.FieldDefinition,
	dir *ast.Directive,
	secrets map[string]x.Sensitive) gqlerror.List

type searchTypeIndex struct {
	gqlType string
	dgIndex string
}

var numUids = &ast.FieldDefinition{
	Name: NumUid,
	Type: &ast.Type{NamedType: "Int"},
}

// search arg -> supported GraphQL type
// == supported Dgraph index -> GraphQL type it applies to
var supportedSearches = map[string]searchTypeIndex{
	"int":          {"Int", "int"},
	"int64":        {"Int64", "int"},
	"float":        {"Float", "float"},
	"bool":         {"Boolean", "bool"},
	"hash":         {"String", "hash"},
	"exact":        {"String", "exact"},
	"term":         {"String", "term"},
	"fulltext":     {"String", "fulltext"},
	"trigram":      {"String", "trigram"},
	"regexp":       {"String", "trigram"},
	"year":         {"DateTime", "year"},
	"month":        {"DateTime", "month"},
	"day":          {"DateTime", "day"},
	"hour":         {"DateTime", "hour"},
	"point":        {"Point", "geo"},
	"polygon":      {"Polygon", "geo"},
	"multiPolygon": {"MultiPolygon", "geo"},
}

// GraphQL scalar/object type -> default search arg
// used if the schema specifies @search without an arg
var defaultSearches = map[string]string{
	"Boolean":      "bool",
	"Int":          "int",
	"Int64":        "int64",
	"Float":        "float",
	"String":       "term",
	"DateTime":     "year",
	"Point":        "point",
	"Polygon":      "polygon",
	"MultiPolygon": "multiPolygon",
}

// graphqlSpecScalars holds all the scalar types supported by the graphql spec.
var graphqlSpecScalars = map[string]bool{
	"Int":     true,
	"Float":   true,
	"String":  true,
	"Boolean": true,
	"ID":      true,
}

// Dgraph index filters that have contains intersecting filter
// directive.
var filtersCollisions = map[string][]string{
	"StringHashFilter":  {"StringExactFilter"},
	"StringExactFilter": {"StringHashFilter"},
}

// GraphQL types that can be used for ordering in orderasc and orderdesc.
var orderable = map[string]bool{
	"Int":      true,
	"Int64":    true,
	"Float":    true,
	"String":   true,
	"DateTime": true,
}

// GraphQL types that can be summed. Types that have a well defined addition function.
var summable = map[string]bool{
	"Int":   true,
	"Int64": true,
	"Float": true,
}

var enumDirectives = map[string]bool{
	"trigram": true,
	"hash":    true,
	"exact":   true,
	"regexp":  true,
}

// index name -> GraphQL input filter for that index
var builtInFilters = map[string]string{
	"bool":         "Boolean",
	"int":          "IntFilter",
	"int64":        "Int64Filter",
	"float":        "FloatFilter",
	"year":         "DateTimeFilter",
	"month":        "DateTimeFilter",
	"day":          "DateTimeFilter",
	"hour":         "DateTimeFilter",
	"term":         "StringTermFilter",
	"trigram":      "StringRegExpFilter",
	"regexp":       "StringRegExpFilter",
	"fulltext":     "StringFullTextFilter",
	"exact":        "StringExactFilter",
	"hash":         "StringHashFilter",
	"point":        "PointGeoFilter",
	"polygon":      "PolygonGeoFilter",
	"multiPolygon": "PolygonGeoFilter",
}

// GraphQL in-built type -> Dgraph scalar
var inbuiltTypeToDgraph = map[string]string{
	"ID":           "uid",
	"Boolean":      "bool",
	"Int":          "int",
	"Int64":        "int",
	"BigInt":       "bigint",
	"Float":        "float",
	"String":       "string",
	"DateTime":     "dateTime",
	"Password":     "password",
	"Upload":       "upload",
	"Point":        "geo",
	"Polygon":      "geo",
	"MultiPolygon": "geo",
}

func ValidatorNoOp(
	sch *ast.Schema,
	typ *ast.Definition,
	field *ast.FieldDefinition,
	dir *ast.Directive,
	secrets map[string]x.Sensitive) gqlerror.List {
	return nil
}

var directiveValidators = map[string]directiveValidator{
	inverseDirective:        hasInverseValidation,
	searchDirective:         searchValidation,
	dgraphDirective:         dgraphDirectiveValidation,
	idDirective:             idValidation,
	subscriptionDirective:   ValidatorNoOp,
	secretDirective:         passwordValidation,
	authDirective:           ValidatorNoOp, // Just to get it printed into generated schema
	customDirective:         customDirectiveValidation,
	remoteDirective:         ValidatorNoOp,
	deprecatedDirective:     ValidatorNoOp,
	lambdaDirective:         lambdaDirectiveValidation,
	defaultDirective:        defaultDirectiveValidation,
	lambdaOnMutateDirective: ValidatorNoOp,
	generateDirective:       ValidatorNoOp,
	apolloKeyDirective:      ValidatorNoOp,
	apolloExtendsDirective:  ValidatorNoOp,
	apolloExternalDirective: apolloExternalValidation,
	apolloRequiresDirective: apolloRequiresValidation,
	apolloProvidesDirective: apolloProvidesValidation,
	remoteResponseDirective: remoteResponseValidation,
}

// directiveLocationMap stores the directives and their locations for the ones which can be
// applied at type level in the user supplied schema. It is used during validation.
var directiveLocationMap = map[string]map[ast.DefinitionKind]bool{
	inverseDirective:      nil,
	searchDirective:       nil,
	dgraphDirective:       {ast.Object: true, ast.Interface: true},
	idDirective:           nil,
	subscriptionDirective: {ast.Object: true, ast.Interface: true},
	secretDirective:       {ast.Object: true, ast.Interface: true},
	authDirective:         {ast.Object: true, ast.Interface: true},
	customDirective:       nil,
	remoteDirective: {ast.Object: true, ast.Interface: true, ast.Union: true,
		ast.InputObject: true, ast.Enum: true},
	lambdaDirective:         nil,
	lambdaOnMutateDirective: {ast.Object: true, ast.Interface: true},
	generateDirective:       {ast.Object: true, ast.Interface: true},
	apolloKeyDirective:      {ast.Object: true, ast.Interface: true},
	apolloExtendsDirective:  {ast.Object: true, ast.Interface: true},
	apolloExternalDirective: nil,
	apolloRequiresDirective: nil,
	apolloProvidesDirective: nil,
	remoteResponseDirective: nil,
	cascadeDirective:        nil,
}

// Struct to store parameters of @generate directive
type GenerateDirectiveParams struct {
	generateGetQuery       bool
	generateFilterQuery    bool
	generatePasswordQuery  bool
	generateAggregateQuery bool
	generateAddMutation    bool
	generateUpdateMutation bool
	generateDeleteMutation bool
	generateSubscription   bool
}

func parseGenerateDirectiveParams(defn *ast.Definition) *GenerateDirectiveParams {
	ret := &GenerateDirectiveParams{
		generateGetQuery:       true,
		generateFilterQuery:    true,
		generatePasswordQuery:  true,
		generateAggregateQuery: true,
		generateAddMutation:    true,
		generateUpdateMutation: true,
		generateDeleteMutation: true,
		generateSubscription:   false,
	}

	if dir := defn.Directives.ForName(generateDirective); dir != nil {

		if queryArg := dir.Arguments.ForName(generateQueryArg); queryArg != nil {
			if getField := queryArg.Value.Children.ForName(generateGetField); getField != nil {
				if getFieldVal, err := getField.Value(nil); err == nil {
					ret.generateGetQuery = getFieldVal.(bool)
				}
			}
			if queryField := queryArg.Value.Children.ForName(generateQueryField); queryField != nil {
				if queryFieldVal, err := queryField.Value(nil); err == nil {
					ret.generateFilterQuery = queryFieldVal.(bool)
				}
			}
			if passwordField := queryArg.Value.Children.ForName(generatePasswordField); passwordField != nil {
				if passwordFieldVal, err := passwordField.Value(nil); err == nil {
					ret.generatePasswordQuery = passwordFieldVal.(bool)
				}
			}
			if aggregateField := queryArg.Value.Children.ForName(generateAggregateField); aggregateField != nil {
				if aggregateFieldVal, err := aggregateField.Value(nil); err == nil {
					ret.generateAggregateQuery = aggregateFieldVal.(bool)
				}
			}
		}

		if mutationArg := dir.Arguments.ForName(generateMutationArg); mutationArg != nil {
			if addField := mutationArg.Value.Children.ForName(generateAddField); addField != nil {
				if addFieldVal, err := addField.Value(nil); err == nil {
					ret.generateAddMutation = addFieldVal.(bool)
				}
			}
			if updateField := mutationArg.Value.Children.ForName(generateUpdateField); updateField != nil {
				if updateFieldVal, err := updateField.Value(nil); err == nil {
					ret.generateUpdateMutation = updateFieldVal.(bool)
				}
			}
			if deleteField := mutationArg.Value.Children.ForName(generateDeleteField); deleteField != nil {
				if deleteFieldVal, err := deleteField.Value(nil); err == nil {
					ret.generateDeleteMutation = deleteFieldVal.(bool)
				}
			}
		}

		if subscriptionArg := dir.Arguments.ForName(generateSubscriptionArg); subscriptionArg != nil {
			if subscriptionVal, err := subscriptionArg.Value.Value(nil); err == nil {
				ret.generateSubscription = subscriptionVal.(bool)
			}
		}
	}

	return ret
}

var schemaDocValidations []func(schema *ast.SchemaDocument) gqlerror.List
var schemaValidations []func(schema *ast.Schema, definitions []string) gqlerror.List
var defnValidations, typeValidations []func(schema *ast.Schema, defn *ast.Definition) gqlerror.List
var fieldValidations []func(typ *ast.Definition, field *ast.FieldDefinition) gqlerror.List

func copyAstFieldDef(src *ast.FieldDefinition) *ast.FieldDefinition {
	var dirs ast.DirectiveList
	dirs = append(dirs, src.Directives...)

	// We add arguments for filters and order statements later.
	dst := &ast.FieldDefinition{
		Name:         src.Name,
		DefaultValue: src.DefaultValue,
		Type:         src.Type,
		Directives:   dirs,
		Arguments:    src.Arguments,
		Position:     src.Position,
	}
	return dst
}

// expandSchema adds schemaExtras to the doc and adds any fields inherited from interfaces into
// implementing types
func expandSchema(doc *ast.SchemaDocument) *gqlerror.Error {
	schemaExtras := schemaInputs + directiveDefs + filterInputs
	docExtras, gqlErr := parser.ParseSchema(&ast.Source{Input: schemaExtras})
	if gqlErr != nil {
		x.Panic(gqlErr)
	}

	// Cache the interface definitions in a map. They could also be defined after types which
	// implement them.
	interfaces := make(map[string]*ast.Definition)
	for _, defn := range doc.Definitions {
		if defn.Kind == ast.Interface {
			interfaces[defn.Name] = defn
		}
	}

	// Walk through type definitions which implement an interface and fill in the fields from the
	// interface.
	for _, defn := range doc.Definitions {
		if defn.Kind == ast.Object && len(defn.Interfaces) > 0 {
			fieldSeen := make(map[string]string)
			// fieldSeen a map from field name to interface name in which the field was seen.
			defFields := make(map[string]int64)
			// defFields is used to keep track of fields in the defn before any inherited fields are added to it.
			for _, d := range defn.Fields {
				defFields[d.Name]++
			}
			initialDefFields := defn.Fields
			// initialDefFields store initial field definitions of the type.
			for _, implements := range defn.Interfaces {
				i, ok := interfaces[implements]
				if !ok {
					// This would fail schema validation later.
					continue
				}
				fields := make([]*ast.FieldDefinition, 0, len(i.Fields))
				for _, field := range i.Fields {
					// If field name is repeated multiple times in type then it will result in validation error later.
					if defFields[field.Name] == 1 {
						if field.Type.String() != initialDefFields.ForName(field.Name).Type.String() {
							return gqlerror.ErrorPosf(defn.Position, "For type %s to implement interface"+
								" %s the field %s must have type %s", defn.Name, i.Name, field.Name, field.Type.String())
						}
						if fieldSeen[field.Name] == "" {
							// Overwrite the existing field definition in type with the field definition of interface
							*defn.Fields.ForName(field.Name) = *field
						} else if field.Type.NamedType != IDType {
							// If field definition is already written,just add interface definition in type
							// It will later results in validation error because of repeated fields
							fields = append(fields, copyAstFieldDef(field))
						}
					} else if field.Type.NamedType == IDType && fieldSeen[field.Name] != "" {
						// If ID type is already seen in any other interface then we don't copy it again
						// And validator won't throw error for id types later
						if field.Type.String() != defn.Fields.ForName(field.Name).Type.String() {
							return gqlerror.ErrorPosf(defn.Position, "field %s is of type %s in interface %s"+
								" and is of type %s in interface %s",
								field.Name, field.Type.String(), i.Name, defn.Fields.ForName(field.Name).Type.String(), fieldSeen[field.Name])
						}
					} else {
						// Creating a copy here is important, otherwise arguments like filter, order
						// etc. are added multiple times if the pointer is shared.
						fields = append(fields, copyAstFieldDef(field))
					}
					fieldSeen[field.Name] = i.Name
				}
				defn.Fields = append(fields, defn.Fields...)
				passwordDirective := i.Directives.ForName("secret")
				if passwordDirective != nil {
					defn.Directives = append(defn.Directives, passwordDirective)
				}
			}
		}
	}

	doc.Definitions = append(doc.Definitions, docExtras.Definitions...)
	doc.Directives = append(doc.Directives, docExtras.Directives...)
	expandSchemaWithApolloExtras(doc)
	return nil
}

func expandSchemaWithApolloExtras(doc *ast.SchemaDocument) {
	var apolloKeyTypes []string
	for _, defn := range doc.Definitions {
		if defn.Directives.ForName(apolloKeyDirective) != nil {
			apolloKeyTypes = append(apolloKeyTypes, defn.Name)
		}
	}

	// No need to Expand with Apollo federation Extras
	if len(apolloKeyTypes) == 0 {
		return
	}

	// Form _Entity union with all the entities
	// for e.g : union _Entity = A | B
	// where A and B are object with @key directives
	entityUnionDefinition := &ast.Definition{Kind: ast.Union, Name: "_Entity", Types: apolloKeyTypes}
	doc.Definitions = append(doc.Definitions, entityUnionDefinition)

	// Parse Apollo Queries and append to the Parsed Schema
	docApolloQueries, gqlErr := parser.ParseSchema(&ast.Source{Input: apolloSchemaQueries})
	if gqlErr != nil {
		x.Panic(gqlErr)
	}

	queryDefinition := doc.Definitions.ForName("Query")
	if queryDefinition == nil {
		doc.Definitions = append(doc.Definitions, docApolloQueries.Definitions[0])
	} else {
		queryDefinition.Fields = append(queryDefinition.Fields, docApolloQueries.Definitions[0].Fields...)
	}

	docExtras, gqlErr := parser.ParseSchema(&ast.Source{Input: apolloSchemaExtras})
	if gqlErr != nil {
		x.Panic(gqlErr)
	}
	doc.Definitions = append(doc.Definitions, docExtras.Definitions...)
	doc.Directives = append(doc.Directives, docExtras.Directives...)

}

// preGQLValidation validates schema before GraphQL validation.  Validation
// before GraphQL validation means the schema only has allowed structures, and
// means we can give better errors than GrqphQL validation would give if their
// schema contains something that will fail because of the extras we inject into
// the schema.
func preGQLValidation(schema *ast.SchemaDocument) gqlerror.List {
	var errs []*gqlerror.Error

	for _, defn := range schema.Definitions {
		if defn.BuiltIn {
			// prelude definitions are built in and we don't want to validate them.
			continue
		}
		errs = append(errs, applyDefnValidations(defn, nil, defnValidations)...)
	}

	errs = append(errs, applySchemaDocValidations(schema)...)

	return errs
}

// postGQLValidation validates schema after gql validation.  Some validations
// are easier to run once we know that the schema is GraphQL valid and that validation
// has fleshed out the schema structure; we just need to check if it also satisfies
// the extra rules.
func postGQLValidation(schema *ast.Schema, definitions []string,
	secrets map[string]x.Sensitive) gqlerror.List {
	var errs []*gqlerror.Error

	for _, defn := range definitions {
		typ := schema.Types[defn]

		errs = append(errs, applyDefnValidations(typ, schema, typeValidations)...)

		for _, field := range typ.Fields {
			errs = append(errs, applyFieldValidations(typ, field)...)

			for _, dir := range field.Directives {
				if directiveValidators[dir.Name] == nil {
					continue
				}
				errs = append(errs, directiveValidators[dir.Name](schema, typ, field, dir, secrets)...)
			}
		}
	}
	errs = append(errs, applySchemaValidations(schema, definitions)...)

	return errs
}

func applySchemaDocValidations(schema *ast.SchemaDocument) gqlerror.List {
	var errs []*gqlerror.Error

	for _, rule := range schemaDocValidations {
		newErrs := rule(schema)
		for _, err := range newErrs {
			errs = appendIfNotNull(errs, err)
		}
	}

	return errs
}

func applySchemaValidations(schema *ast.Schema, definitions []string) gqlerror.List {
	var errs []*gqlerror.Error

	for _, rule := range schemaValidations {
		newErrs := rule(schema, definitions)
		for _, err := range newErrs {
			errs = appendIfNotNull(errs, err)
		}
	}

	return errs
}

func applyDefnValidations(defn *ast.Definition, schema *ast.Schema,
	rules []func(schema *ast.Schema, defn *ast.Definition) gqlerror.List) gqlerror.List {
	var errs []*gqlerror.Error
	for _, rule := range rules {
		errs = append(errs, rule(schema, defn)...)
	}
	return errs
}

func applyFieldValidations(typ *ast.Definition, field *ast.FieldDefinition) gqlerror.List {
	var errs []*gqlerror.Error

	for _, rule := range fieldValidations {
		errs = append(errs, rule(typ, field)...)
	}

	return errs
}

// completeSchema generates all the required types and fields for
// query/mutation/update for all the types mentioned in the schema.
// In case of Apollo service Query, input types from queries and mutations
// are excluded due to the limited support currently.
func completeSchema(sch *ast.Schema, definitions []string, providesFieldsMap map[string]map[string]bool, apolloServiceQuery bool) {
	query := sch.Types["Query"]
	if query != nil {
		query.Kind = ast.Object
		sch.Query = query
	} else {
		sch.Query = &ast.Definition{
			Kind:   ast.Object,
			Name:   "Query",
			Fields: make([]*ast.FieldDefinition, 0),
		}
	}

	mutation := sch.Types["Mutation"]
	if mutation != nil {
		mutation.Kind = ast.Object
		sch.Mutation = mutation
	} else {
		sch.Mutation = &ast.Definition{
			Kind:   ast.Object,
			Name:   "Mutation",
			Fields: make([]*ast.FieldDefinition, 0),
		}
	}

	sch.Subscription = &ast.Definition{
		Kind:   ast.Object,
		Name:   "Subscription",
		Fields: make([]*ast.FieldDefinition, 0),
	}

	for _, key := range definitions {
		defn := sch.Types[key]
		if key == "Query" {
			for _, q := range defn.Fields {
				subsDir := q.Directives.ForName(subscriptionDirective)
				customDir := q.Directives.ForName(customDirective)
				if subsDir != nil && customDir != nil {
					sch.Subscription.Fields = append(sch.Subscription.Fields, q)
				}
			}
			continue
		}
		if isQueryOrMutation(key) {
			continue
		}

		if defn.Kind == ast.Union {
			// TODO: properly check the case of reverse predicates (~) with union members and clean
			// them from unionRef or unionFilter as required.
			addUnionReferenceType(sch, defn)
			addUnionFilterType(sch, defn)
			addUnionMemberTypeEnum(sch, defn)
			continue
		}

		if defn.Kind != ast.Interface && defn.Kind != ast.Object {
			continue
		}

		params := parseGenerateDirectiveParams(defn)
		providesTypeMap := providesFieldsMap[key]

		// Common types to both Interface and Object.
		addReferenceType(sch, defn, providesTypeMap)

		if params.generateUpdateMutation {
			addPatchType(sch, defn, providesTypeMap)
			addUpdateType(sch, defn)
			addUpdatePayloadType(sch, defn, providesTypeMap)
		}

		if params.generateDeleteMutation {
			addDeletePayloadType(sch, defn, providesTypeMap)
		}

		switch defn.Kind {
		case ast.Interface:
			// addInputType doesn't make sense as interface is like an abstract class and we can't
			// create objects of its type.
			if params.generateUpdateMutation {
				addUpdateMutation(sch, defn)
			}
			if params.generateDeleteMutation {
				addDeleteMutation(sch, defn)
			}

		case ast.Object:
			// types and inputs needed for mutations
			if params.generateAddMutation {
				addInputType(sch, defn, providesTypeMap)
				addAddPayloadType(sch, defn, providesTypeMap)
			}
			addMutations(sch, defn, params)
		}

		// types and inputs needed for query and search
		addFilterType(sch, defn, providesTypeMap)
		addTypeOrderable(sch, defn, providesTypeMap)
		addFieldFilters(sch, defn, providesTypeMap, apolloServiceQuery)
		addAggregationResultType(sch, defn, providesTypeMap)
		// Don't expose queries for the @extends type to the gateway
		// as it is resolved through `_entities` resolver.
		if !(apolloServiceQuery && hasExtends(defn)) {
			addQueries(sch, defn, providesTypeMap, params)
		}
		addTypeHasFilter(sch, defn, providesTypeMap)
		// We need to call this at last as aggregateFields
		// should not be part of HasFilter or UpdatePayloadType etc.
		addAggregateFields(sch, defn, apolloServiceQuery)
	}
}

func cleanupInput(sch *ast.Schema, def *ast.Definition, seen map[string]bool) {
	// seen helps us avoid cycles
	if def == nil || seen[def.Name] {
		return
	}

	i := 0
	// recursively walk over fields for an input type and delete those which are themselves empty.
	for _, f := range def.Fields {
		nt := f.Type.Name()
		enum := sch.Types[nt] != nil && sch.Types[nt].Kind == "ENUM"
		// Lets skip scalar types and enums.
		if _, ok := inbuiltTypeToDgraph[nt]; ok || enum {
			def.Fields[i] = f
			i++
			continue
		}

		seen[def.Name] = true
		cleanupInput(sch, sch.Types[nt], seen)

		// If after calling cleanup on an input type, it got deleted then it doesn't need to be
		// in the fields for this type anymore.
		if sch.Types[nt] == nil {
			continue
		}
		def.Fields[i] = f
		i++
	}
	def.Fields = def.Fields[:i]

	// Delete input type which contains no fields.
	if len(def.Fields) == 0 {
		delete(sch.Types, def.Name)
	}

	// In case of UpdateTypeInput, if TypePatch gets cleaned up then it becomes
	// input UpdateTypeInput {
	//		filter: TypeFilter!
	// }
	// In this case, UpdateTypeInput should also be deleted.
	if strings.HasPrefix(def.Name, "Update") &&
		strings.HasSuffix(def.Name, "Input") &&
		len(def.Fields) == 1 {
		// Obtain T from UpdateTInput
		typeDef := sch.Types[def.Name[6:len(def.Name)-5]]
		if typeDef != nil &&
			typeDef.Directives.ForName(remoteDirective) == nil &&
			(typeDef.Kind == ast.Object || typeDef.Kind == ast.Interface) {
			// this ensures that it was Dgraph who generated the `UpdateTInput`
			// and allows users to still be able to define a type `UpdateT1Input` with a field named
			//`filter` in that input type and not get cleaned up.
			// It checks if the type T exists in schema and is an Object or Interface.
			delete(sch.Types, def.Name)
		}
	}
}

func cleanSchema(sch *ast.Schema) {
	// Let's go over inputs of the type TRef, TPatch AddTInput, UpdateTInput and delete the ones which
	// don't have field inside them.
	for k := range sch.Types {
		if strings.HasSuffix(k, "Ref") || strings.HasSuffix(k, "Patch") ||
			((strings.HasPrefix(k, "Add") || strings.HasPrefix(k, "Update")) && strings.HasSuffix(k, "Input")) {
			cleanupInput(sch, sch.Types[k], map[string]bool{})
		}
	}

	// Let's go over mutations and cleanup those which don't have AddTInput/UpdateTInput defined in the schema
	// anymore.
	i := 0 // helps us overwrite the array with valid entries.
	for _, field := range sch.Mutation.Fields {
		custom := field.Directives.ForName("custom")
		// We would only modify add/update
		if custom != nil || !(strings.HasPrefix(field.Name, "add") || strings.HasPrefix(field.Name, "update")) {
			sch.Mutation.Fields[i] = field
			i++
			continue
		}

		// addT / updateT type mutations have an input which is AddTInput / UpdateTInput so if that doesn't exist anymore,
		// we can delete the AddTPayload / UpdateTPayload and also skip this mutation.

		var typeName, input string
		if strings.HasPrefix(field.Name, "add") {
			typeName = field.Name[3:]
			input = "Add" + typeName + "Input"
		} else if strings.HasPrefix(field.Name, "update") {
			typeName = field.Name[6:]
			input = "Update" + typeName + "Input"
		}

		if sch.Types[input] == nil {
			delete(sch.Types, input)
			continue
		}
		sch.Mutation.Fields[i] = field
		i++

	}
	sch.Mutation.Fields = sch.Mutation.Fields[:i]
}

func addUnionReferenceType(schema *ast.Schema, defn *ast.Definition) {
	refTypeName := defn.Name + "Ref"
	refType := &ast.Definition{
		Kind: ast.InputObject,
		Name: refTypeName,
	}
	for _, typName := range defn.Types {
		refType.Fields = append(refType.Fields, &ast.FieldDefinition{
			Name: CamelCase(typName) + "Ref",
			// the TRef for every member type is guaranteed to exist because member types can
			// only be objects types, and a TRef is always generated for an object type
			Type: &ast.Type{NamedType: typName + "Ref"},
		})
	}
	schema.Types[refTypeName] = refType
}

func addUnionFilterType(schema *ast.Schema, defn *ast.Definition) {
	filterName := defn.Name + "Filter"
	filter := &ast.Definition{
		Kind: ast.InputObject,
		Name: defn.Name + "Filter",
		Fields: []*ast.FieldDefinition{
			// field for selecting the union member type to report back
			{
				Name: "memberTypes",
				Type: &ast.Type{Elem: &ast.Type{NamedType: defn.Name + "Type", NonNull: true}},
			},
		},
	}
	// adding fields for specifying type filter for each union member type
	for _, typName := range defn.Types {
		filter.Fields = append(filter.Fields, &ast.FieldDefinition{
			Name: CamelCase(typName) + "Filter",
			// the TFilter for every member type is guaranteed to exist because each member type
			// will either have an ID field or some other kind of field causing it to have hasFilter
			Type: &ast.Type{NamedType: typName + "Filter"},
		})
	}
	schema.Types[filterName] = filter
}

func addUnionMemberTypeEnum(schema *ast.Schema, defn *ast.Definition) {
	enumName := defn.Name + "Type"
	enum := &ast.Definition{
		Kind: ast.Enum,
		Name: enumName,
	}
	for _, typName := range defn.Types {
		enum.EnumValues = append(enum.EnumValues, &ast.EnumValueDefinition{Name: typName})
	}
	schema.Types[enumName] = enum
}

// For extended Type definition, if Field with ID type is also field with @key directive then
// it should be present in the addTypeInput as it should not be generated automatically by dgraph
// but determined by the value of field in the GraphQL service where the type is defined.
func addInputType(schema *ast.Schema, defn *ast.Definition, providesTypeMap map[string]bool) {
	field := getFieldsWithoutIDType(schema, defn, providesTypeMap, true)
	if hasExtends(defn) {
		idField := getIDField(defn, providesTypeMap)
		field = append(idField, field...)
	}

	if len(field) != 0 {
		schema.Types["Add"+defn.Name+"Input"] = &ast.Definition{
			Kind:   ast.InputObject,
			Name:   "Add" + defn.Name + "Input",
			Fields: field,
		}
	}
}

func addReferenceType(schema *ast.Schema, defn *ast.Definition, providesTypeMap map[string]bool) {
	var flds ast.FieldList
	if defn.Kind == ast.Interface {
		if !hasID(defn) && !hasXID(defn) {
			return
		}
		flds = append(getIDField(defn, providesTypeMap), getXIDField(defn, providesTypeMap)...)
	} else {
		flds = append(getIDField(defn, providesTypeMap),
			getFieldsWithoutIDType(schema, defn, providesTypeMap, true)...)
	}

	if len(flds) == 1 && (hasID(defn) || hasXID(defn)) {
		flds[0].Type.NonNull = true
	} else {
		for _, fld := range flds {
			fld.Type.NonNull = false
		}
	}

	if len(flds) != 0 {
		schema.Types[defn.Name+"Ref"] = &ast.Definition{
			Kind:   ast.InputObject,
			Name:   defn.Name + "Ref",
			Fields: flds,
		}
	}
}

func addUpdateType(schema *ast.Schema, defn *ast.Definition) {
	if !hasFilterable(defn) {
		return
	}
	if _, ok := schema.Types[defn.Name+"Patch"]; !ok {
		return
	}

	updType := &ast.Definition{
		Kind: ast.InputObject,
		Name: "Update" + defn.Name + "Input",
		Fields: append(
			ast.FieldList{&ast.FieldDefinition{
				Name: "filter",
				Type: &ast.Type{
					NamedType: defn.Name + "Filter",
					NonNull:   true,
				},
			}},
			&ast.FieldDefinition{
				Name: "set",
				Type: &ast.Type{
					NamedType: defn.Name + "Patch",
				},
			},
			&ast.FieldDefinition{
				Name: "remove",
				Type: &ast.Type{
					NamedType: defn.Name + "Patch",
				},
			}),
	}
	schema.Types["Update"+defn.Name+"Input"] = updType
}

func addPatchType(schema *ast.Schema, defn *ast.Definition, providesTypeMap map[string]bool) {
	if !hasFilterable(defn) {
		return
	}

	nonIDFields := getPatchFields(schema, defn, providesTypeMap)
	if len(nonIDFields) == 0 {
		// The user might just have an predicate with reverse edge id field and nothing else.
		// We don't generate patch type in that case.
		return
	}

	patchDefn := &ast.Definition{
		Kind:   ast.InputObject,
		Name:   defn.Name + "Patch",
		Fields: nonIDFields,
	}
	schema.Types[defn.Name+"Patch"] = patchDefn

	for _, fld := range patchDefn.Fields {
		fld.Type.NonNull = false
	}
}

// addFieldFilters adds field arguments that allow filtering to all fields of
// defn that can be searched.  For example, if there's another type
// `type R { ... f: String @search(by: [term]) ... }`
// and defn has a field of type R, e.g. if defn is like
// `type T { ... g: R ... }`
// then a query should be able to filter on g by term search on f, like
// query {
//   getT(id: 0x123) {
//     ...
//     g(filter: { f: { anyofterms: "something" } }, first: 10) { ... }
//     ...
//   }
// }
func addFieldFilters(schema *ast.Schema, defn *ast.Definition, providesTypeMap map[string]bool, apolloServiceQuery bool) {
	for _, fld := range defn.Fields {
		// Filtering and ordering for fields with @custom/@lambda directive is handled by the remote
		// endpoint.
		if hasCustomOrLambda(fld) || isMultiLangField(fld, false) {
			continue
		}

		// Don't add Filters for @extended types as they can't be filtered.
		if apolloServiceQuery && hasExtends(schema.Types[fld.Type.Name()]) {
			continue
		}

		// Filtering makes sense both for lists (= return only items that match
		// this filter) and for singletons (= only have this value in the result
		// if it satisfies this filter)
		addFilterArgument(schema, fld)

		// Ordering and pagination, however, only makes sense for fields of
		// list types (not scalar lists or enum lists).
		if isTypeList(fld) && !isEnumList(fld, schema) {
			addOrderArgument(schema, fld, providesTypeMap)

			// Pagination even makes sense when there's no orderables because
			// Dgraph will do UID order by default.
			addPaginationArguments(fld)
		}
	}
}

// addAggregateFields adds aggregate fields for fields which are of
// type list of object. eg. If defn is like
// type T {fiedldA : [A]}
// The following aggregate field is added to type T
// fieldAAggregate(filter : AFilter) : AAggregateResult
// These fields are added to support aggregate queries like count, avg, min
func addAggregateFields(schema *ast.Schema, defn *ast.Definition, apolloServiceQuery bool) {
	for _, fld := range defn.Fields {

		// Don't generate Aggregate Queries for field whose types are extended
		// in the schema.
		if apolloServiceQuery && hasExtends(schema.Types[fld.Type.Name()]) {
			continue
		}
		// Aggregate Fields only makes sense for fields of
		// list types of kind Object or Interface
		// (not scalar lists or not singleton types or lists of other kinds).
		if isTypeList(fld) && !hasCustomOrLambda(fld) &&
			(schema.Types[fld.Type.Name()].Kind == ast.Object ||
				schema.Types[fld.Type.Name()].Kind == ast.Interface) {
			aggregateField := &ast.FieldDefinition{
				Name: fld.Name + "Aggregate",
				Type: &ast.Type{
					NamedType: fld.Type.Name() + "AggregateResult",
				},
			}
			addFilterArgumentForField(schema, aggregateField, fld.Type.Name())
			defn.Fields = append(defn.Fields, aggregateField)
		}
	}
}

func addFilterArgument(schema *ast.Schema, fld *ast.FieldDefinition) {
	addFilterArgumentForField(schema, fld, fld.Type.Name())
}

func addFilterArgumentForField(schema *ast.Schema, fld *ast.FieldDefinition, fldTypeName string) {
	// Don't add filters for inbuilt types like String, Point, Polygon ...
	if _, ok := inbuiltTypeToDgraph[fldTypeName]; ok {
		return
	}

	fldType := schema.Types[fldTypeName]
	if fldType.Kind == ast.Union || hasFilterable(fldType) {
		fld.Arguments = append(fld.Arguments,
			&ast.ArgumentDefinition{
				Name: "filter",
				Type: &ast.Type{NamedType: fldTypeName + "Filter"},
			})
	}
}

// addTypeHasFilter adds `enum TypeHasFilter {...}` to the Schema
// if the object/interface has a field other than the ID field
func addTypeHasFilter(schema *ast.Schema, defn *ast.Definition, providesTypeMap map[string]bool) {
	filterName := defn.Name + "HasFilter"
	filter := &ast.Definition{
		Kind: ast.Enum,
		Name: filterName,
	}

	for _, fld := range defn.Fields {
		if isID(fld) || hasCustomOrLambda(fld) || isMultiLangField(fld, false) {
			continue
		}
		// Ignore Fields with @external directives also excluding those which are present
		// as an argument in @key directive. If the field is an argument to `@provides` directive
		// then it can't be ignored.
		if externalAndNonKeyField(fld, defn, providesTypeMap) {
			continue
		}

		filter.EnumValues = append(filter.EnumValues,
			&ast.EnumValueDefinition{Name: fld.Name})
	}

	// Interfaces could have just ID field but Types cannot for eg:
	// interface I {
	// 	 id: ID!
	// }
	// is a valid interface but it do not have any field which can
	// be filtered using has filter

	if len(filter.EnumValues) > 0 {
		schema.Types[filterName] = filter
	}
}

func addOrderArgument(schema *ast.Schema, fld *ast.FieldDefinition, providesTypeMap map[string]bool) {
	fldType := fld.Type.Name()
	if hasOrderables(schema.Types[fldType], providesTypeMap) {
		fld.Arguments = append(fld.Arguments,
			&ast.ArgumentDefinition{
				Name: "order",
				Type: &ast.Type{NamedType: fldType + "Order"},
			})
	}
}

func addPaginationArguments(fld *ast.FieldDefinition) {
	fld.Arguments = append(fld.Arguments,
		&ast.ArgumentDefinition{Name: "first", Type: &ast.Type{NamedType: "Int"}},
		&ast.ArgumentDefinition{Name: "offset", Type: &ast.Type{NamedType: "Int"}},
	)
}

// getFilterTypes converts search arguments of a field to graphql filter types.
func getFilterTypes(schema *ast.Schema, fld *ast.FieldDefinition, filterName string) []string {
	searchArgs := getSearchArgs(fld)
	filterNames := make([]string, len(searchArgs))

	for i, search := range searchArgs {
		filterNames[i] = builtInFilters[search]

		// For enum type, if the index is "hash" or "exact", we construct filter named
		// enumTypeName_hash/ enumTypeName_exact from StringHashFilter/StringExactFilter
		// by replacing the Argument type.
		if (search == "hash" || search == "exact") && schema.Types[fld.Type.Name()].Kind == ast.Enum {
			stringFilterName := fmt.Sprintf("String%sFilter", strings.Title(search))
			var l ast.FieldList

			for _, i := range schema.Types[stringFilterName].Fields {
				enumTypeName := fld.Type.Name()
				var typ *ast.Type

				if i.Type.Elem == nil {
					typ = &ast.Type{
						NamedType: enumTypeName,
					}
				} else {
					typ = &ast.Type{
						Elem: &ast.Type{NamedType: enumTypeName},
					}
				}

				l = append(l, &ast.FieldDefinition{
					Name:         i.Name,
					Type:         typ,
					Description:  i.Description,
					DefaultValue: i.DefaultValue,
				})
			}

			filterNames[i] = fld.Type.Name() + "_" + search
			schema.Types[filterNames[i]] = &ast.Definition{
				Kind:   ast.InputObject,
				Name:   filterNames[i],
				Fields: l,
			}
		}
	}

	return filterNames
}

// mergeAndAddFilters merges multiple filterTypes into one and adds it to the schema.
func mergeAndAddFilters(filterTypes []string, schema *ast.Schema, filterName string) {
	if len(filterTypes) <= 1 {
		// Filters only require to be merged if there are alteast 2
		return
	}

	var fieldList ast.FieldList
	for _, typeName := range filterTypes {
		fieldList = append(fieldList, schema.Types[typeName].Fields...)
	}

	schema.Types[filterName] = &ast.Definition{
		Kind:   ast.InputObject,
		Name:   filterName,
		Fields: fieldList,
	}
}

// addFilterType add a `input TFilter { ... }` type to the schema, if defn
// is a type that has fields that can be filtered on.  This type filter is used
// in constructing the corresponding query
// queryT(filter: TFilter, ... )
// and in adding search to any fields of this type, like:
// type R {
//   f(filter: TFilter, ... ): T
//   ...
// }
func addFilterType(schema *ast.Schema, defn *ast.Definition, providesTypeMap map[string]bool) {
	filterName := defn.Name + "Filter"
	filter := &ast.Definition{
		Kind: ast.InputObject,
		Name: filterName,
	}

	for _, fld := range defn.Fields {
		// Ignore Fields with @external directives also excluding those which are present
		// as an argument in @key directive. If the field is an argument to `@provides` directive
		// then it can't be ignored.
		if externalAndNonKeyField(fld, defn, providesTypeMap) {
			continue
		}

		if isID(fld) {
			filter.Fields = append(filter.Fields,
				&ast.FieldDefinition{
					Name: fld.Name,
					Type: ast.ListType(&ast.Type{
						NamedType: IDType,
						NonNull:   true,
					}, nil),
				})
			continue
		}

		filterTypes := getFilterTypes(schema, fld, filterName)
		if len(filterTypes) > 0 {
			filterName := strings.Join(filterTypes, "_")
			filter.Fields = append(filter.Fields,
				&ast.FieldDefinition{
					Name: fld.Name,
					Type: &ast.Type{
						NamedType: filterName,
					},
				})

			mergeAndAddFilters(filterTypes, schema, filterName)
		}
	}

	// Has filter makes sense only if there is atleast one non ID field in the defn
	if len(getFieldsWithoutIDType(schema, defn, providesTypeMap, false)) > 0 {
		filter.Fields = append(filter.Fields,
			&ast.FieldDefinition{Name: "has", Type: &ast.Type{Elem: &ast.Type{NamedType: defn.Name + "HasFilter"}}},
		)
	}

	// Not filter makes sense even if the filter has only one field. And/Or would only make sense
	// if the filter has more than one field or if it has one non-id field.
	if (len(filter.Fields) == 1 && !isID(filter.Fields[0])) || len(filter.Fields) > 1 {
		filter.Fields = append(filter.Fields,
			&ast.FieldDefinition{Name: "and", Type: &ast.Type{Elem: &ast.Type{NamedType: filterName}}},
			&ast.FieldDefinition{Name: "or", Type: &ast.Type{Elem: &ast.Type{NamedType: filterName}}},
		)
	}

	// filter must have atleast one field. So not filter should be there.
	// For eg, if defn has only one field,2 cases are possible:-
	// 1- it is of ID type : then it contains filter of id type
	// 2- it is of non-ID type :  then it will have 'has' filter
	filter.Fields = append(filter.Fields,
		&ast.FieldDefinition{Name: "not", Type: &ast.Type{NamedType: filterName}},
	)

	schema.Types[filterName] = filter
}

// hasFilterable Returns whether TypeFilter for a defn will be generated or not.
// It returns true if any field have search arguments or it is an `ID` field or
// there is atleast one non-custom filter which would be the part of the has filter.
func hasFilterable(defn *ast.Definition) bool {
	return fieldAny(defn.Fields,
		func(fld *ast.FieldDefinition) bool {
			return len(getSearchArgs(fld)) != 0 || isID(fld) ||
				!hasCustomOrLambda(fld) || !isMultiLangField(fld, false)
		})
}

// Returns if given field is a list of type
// This returns true for list of all non scalar types
func isTypeList(fld *ast.FieldDefinition) bool {
	_, scalar := inbuiltTypeToDgraph[fld.Type.Name()]
	return !scalar && fld.Type.Elem != nil
}

// Returns true if given field is a list of enum
func isEnumList(fld *ast.FieldDefinition, sch *ast.Schema) bool {
	typeDefn := sch.Types[fld.Type.Name()]
	return typeDefn.Kind == "ENUM" && fld.Type.Elem != nil
}

func hasOrderables(defn *ast.Definition, providesTypeMap map[string]bool) bool {
	return fieldAny(defn.Fields, func(fld *ast.FieldDefinition) bool {
		return isOrderable(fld, defn, providesTypeMap)
	})
}

func isOrderable(fld *ast.FieldDefinition, defn *ast.Definition,
	providesTypeMap map[string]bool) bool {
	// lists can't be ordered and NamedType will be empty for lists,
	// so it will return false for list fields
	// External field can't be ordered except when it is a @key field or
	// the field is an argument in `@provides` directive.
	// Multiple language fields(i.e. of type name@hi:en) are not orderable
	// We allow to generate aggregate fields for multi language fields
	if !hasExternal(fld) {
		return orderable[fld.Type.NamedType] && !hasCustomOrLambda(fld) &&
			!isMultiLangField(fld, false)
	}
	return isKeyField(fld, defn) || providesTypeMap[fld.Name]
}

// Returns true if the field is of type which can be summed. Eg: int, int64, float
func isSummable(fld *ast.FieldDefinition, defn *ast.Definition, providesTypeMap map[string]bool) bool {
	if externalAndNonKeyField(fld, defn, providesTypeMap) {
		return false
	}
	return summable[fld.Type.NamedType] && !hasCustomOrLambda(fld)
}

func hasID(defn *ast.Definition) bool {
	return fieldAny(nonExternalAndKeyFields(defn), isID)
}

func hasXID(defn *ast.Definition) bool {
	return fieldAny(nonExternalAndKeyFields(defn), hasIDDirective)
}

// fieldAny returns true if any field in fields satisfies pred
func fieldAny(fields ast.FieldList, pred func(*ast.FieldDefinition) bool) bool {
	for _, fld := range fields {
		if pred(fld) {
			return true
		}
	}
	return false
}

// xidsCount returns count of fields which have @id directive
func xidsCount(fields ast.FieldList) int64 {
	var xidCount int64
	for _, fld := range fields {
		if hasIDDirective(fld) {
			xidCount++
		}
	}
	return xidCount
}

func addHashIfRequired(fld *ast.FieldDefinition, indexes []string) []string {
	id := fld.Directives.ForName(idDirective)
	if id != nil {
		// If @id directive is applied along with @search, we check if the search has hash as an
		// arg. If it doesn't and there is no exact arg, then we add hash in it.
		if !x.HasString(indexes, "hash") && !x.HasString(indexes, "exact") {
			indexes = append(indexes, "hash")
		}
	}
	return indexes
}

func getDefaultSearchIndex(fldName string) string {
	if search, ok := defaultSearches[fldName]; ok {
		return search
	}
	// it's an enum - always has hash index
	return "hash"

}

// getSearchArgs returns the name of the search applied to fld, or ""
// if fld doesn't have a search directive.
func getSearchArgs(fld *ast.FieldDefinition) []string {
	search := fld.Directives.ForName(searchDirective)
	id := fld.Directives.ForName(idDirective)
	fldType := fld.Type.Name()
	if search == nil {
		if id == nil {
			return nil
		}
		switch fldType {
		// If search directive wasn't supplied but id was, then hash is the only index
		// that we apply for string.
		case "String":
			return []string{"hash"}
		default:
			return []string{getDefaultSearchIndex(fldType)}
		}
	}
	if len(search.Arguments) == 0 ||
		len(search.Arguments.ForName(searchArgs).Value.Children) == 0 {
		return []string{getDefaultSearchIndex(fldType)}
	}
	val := search.Arguments.ForName(searchArgs).Value
	res := make([]string, len(val.Children))

	for i, child := range val.Children {
		res[i] = child.Value.Raw
	}

	res = addHashIfRequired(fld, res)
	sort.Strings(res)
	return res
}

// addTypeOrderable adds an input type that allows ordering in query.
// Two things are added: an enum with the names of all the orderable fields,
// for a type T that's called TOrderable; and an input type that allows saying
// order asc or desc, for type T that's called TOrder.
// TOrder's fields are TOrderable's.  So you
// might get:
// enum PostOrderable { datePublished, numLikes, ... }, and
// input PostOrder { asc : PostOrderable, desc: PostOrderable ...}
// Together they allow things like
// order: { asc: datePublished }
// and
// order: { asc: datePublished, then: { desc: title } }
//
// Dgraph allows multiple orderings `orderasc: datePublished, orderasc: title`
// to order by datePublished and then by title when dataPublished is the same.
// GraphQL doesn't allow the same field to be repeated, so
// `orderasc: datePublished, orderasc: title` wouldn't be valid.  Instead, our
// GraphQL orderings are given by the structure
// `order: { asc: datePublished, then: { asc: title } }`.
// a further `then` would be a third ordering, etc.
func addTypeOrderable(schema *ast.Schema, defn *ast.Definition, providesTypeMap map[string]bool) {
	if !hasOrderables(defn, providesTypeMap) {
		return
	}

	orderName := defn.Name + "Order"
	orderableName := defn.Name + "Orderable"

	schema.Types[orderName] = &ast.Definition{
		Kind: ast.InputObject,
		Name: orderName,
		Fields: ast.FieldList{
			&ast.FieldDefinition{Name: "asc", Type: &ast.Type{NamedType: orderableName}},
			&ast.FieldDefinition{Name: "desc", Type: &ast.Type{NamedType: orderableName}},
			&ast.FieldDefinition{Name: "then", Type: &ast.Type{NamedType: orderName}},
		},
	}

	order := &ast.Definition{
		Kind: ast.Enum,
		Name: orderableName,
	}

	for _, fld := range defn.Fields {

		if isOrderable(fld, defn, providesTypeMap) {
			order.EnumValues = append(order.EnumValues,
				&ast.EnumValueDefinition{Name: fld.Name})
		}
	}

	schema.Types[orderableName] = order
}

func addAddPayloadType(schema *ast.Schema, defn *ast.Definition, providesTypeMap map[string]bool) {
	qry := &ast.FieldDefinition{
		Name: CamelCase(defn.Name),
		Type: ast.ListType(&ast.Type{
			NamedType: defn.Name,
		}, nil),
	}

	addFilterArgument(schema, qry)
	addOrderArgument(schema, qry, providesTypeMap)
	addPaginationArguments(qry)
	if schema.Types["Add"+defn.Name+"Input"] != nil {
		schema.Types["Add"+defn.Name+"Payload"] = &ast.Definition{
			Kind:   ast.Object,
			Name:   "Add" + defn.Name + "Payload",
			Fields: []*ast.FieldDefinition{qry, numUids},
		}
	}
}

func addUpdatePayloadType(schema *ast.Schema, defn *ast.Definition, providesTypeMap map[string]bool) {
	if !hasFilterable(defn) {
		return
	}

	if _, ok := schema.Types[defn.Name+"Patch"]; !ok {
		return
	}

	qry := &ast.FieldDefinition{
		Name: CamelCase(defn.Name),
		Type: &ast.Type{
			Elem: &ast.Type{
				NamedType: defn.Name,
			},
		},
	}

	addFilterArgument(schema, qry)
	addOrderArgument(schema, qry, providesTypeMap)
	addPaginationArguments(qry)

	schema.Types["Update"+defn.Name+"Payload"] = &ast.Definition{
		Kind: ast.Object,
		Name: "Update" + defn.Name + "Payload",
		Fields: []*ast.FieldDefinition{
			qry, numUids,
		},
	}
}

func addDeletePayloadType(schema *ast.Schema, defn *ast.Definition, providesTypeMap map[string]bool) {
	if !hasFilterable(defn) {
		return
	}

	qry := &ast.FieldDefinition{
		Name: CamelCase(defn.Name),
		Type: ast.ListType(&ast.Type{
			NamedType: defn.Name,
		}, nil),
	}

	addFilterArgument(schema, qry)
	addOrderArgument(schema, qry, providesTypeMap)
	addPaginationArguments(qry)

	msg := &ast.FieldDefinition{
		Name: "msg",
		Type: &ast.Type{NamedType: "String"},
	}

	schema.Types["Delete"+defn.Name+"Payload"] = &ast.Definition{
		Kind:   ast.Object,
		Name:   "Delete" + defn.Name + "Payload",
		Fields: []*ast.FieldDefinition{qry, msg, numUids},
	}
}

func addAggregationResultType(schema *ast.Schema, defn *ast.Definition, providesTypeMap map[string]bool) {
	aggregationResultTypeName := defn.Name + "AggregateResult"

	var aggregateFields []*ast.FieldDefinition

	countField := &ast.FieldDefinition{
		Name: "count",
		Type: &ast.Type{NamedType: "Int"},
	}

	aggregateFields = append(aggregateFields, countField)

	// Add Maximum and Minimum fields for fields which have an ordering defined
	// Maximum and Minimum fields are added for fields which are of type int, int64,
	// float, string, datetime .
	for _, fld := range defn.Fields {
		// Creating aggregateFieldType to store type of the aggregate fields like
		// max, min, avg, sum of scalar fields.
		aggregateFieldType := &ast.Type{
			NamedType: fld.Type.NamedType,
			NonNull:   false,
			// Explicitly setting NonNull to false as AggregateResultType is not used
			// as input type and the fields may not be always needed.
		}

		// Adds titleMax, titleMin fields for a field of name title.
		if isOrderable(fld, defn, providesTypeMap) || isMultiLangField(fld, false) {
			minField := &ast.FieldDefinition{
				Name: fld.Name + "Min",
				Type: aggregateFieldType,
			}
			maxField := &ast.FieldDefinition{
				Name: fld.Name + "Max",
				Type: aggregateFieldType,
			}
			aggregateFields = append(aggregateFields, minField, maxField)
		}

		// Adds scoreSum and scoreAvg field for a field of name score.
		// The type of scoreAvg is Float irrespective of the type of score.
		if isSummable(fld, defn, providesTypeMap) {
			sumField := &ast.FieldDefinition{
				Name: fld.Name + "Sum",
				Type: aggregateFieldType,
			}
			avgField := &ast.FieldDefinition{
				Name: fld.Name + "Avg",
				Type: &ast.Type{
					// Average should always be of type Float
					NamedType: "Float",
					NonNull:   false,
				},
			}
			aggregateFields = append(aggregateFields, sumField, avgField)
		}
	}

	schema.Types[aggregationResultTypeName] = &ast.Definition{
		Kind:   ast.Object,
		Name:   aggregationResultTypeName,
		Fields: aggregateFields,
	}
}

func addGetQuery(schema *ast.Schema, defn *ast.Definition, providesTypeMap map[string]bool, generateSubscription bool) {
	hasIDField := hasID(defn)
	hasXIDField := hasXID(defn)
	xidCount := xidsCount(defn.Fields)
	if !hasIDField && !hasXIDField {
		return
	}
	qry := &ast.FieldDefinition{
		Name: "get" + defn.Name,
		Type: &ast.Type{
			NamedType: defn.Name,
		},
	}

	// If the defn, only specified one of ID/XID field, then they are mandatory. If it specified
	// both, then they are optional.
	if hasIDField {
		fields := getIDField(defn, providesTypeMap)
		qry.Arguments = append(qry.Arguments, &ast.ArgumentDefinition{
			Name: fields[0].Name,
			Type: &ast.Type{
				NamedType: idTypeFor(defn),
				NonNull:   !hasXIDField,
			},
		})
	}

	if hasXIDField {
		var idWithoutUniqueArgExists bool
		for _, fld := range defn.Fields {
			if hasIDDirective(fld) {
				if !hasInterfaceArg(fld) {
					idWithoutUniqueArgExists = true
				}
				qry.Arguments = append(qry.Arguments, &ast.ArgumentDefinition{
					Name: fld.Name,
					Type: &ast.Type{
						NamedType: fld.Type.Name(),
						NonNull:   !hasIDField && xidCount <= 1,
					},
				})
			}
		}
		if defn.Kind == "INTERFACE" && idWithoutUniqueArgExists {
			qry.Directives = append(
				qry.Directives, &ast.Directive{Name: deprecatedDirective,
					Arguments: ast.ArgumentList{&ast.Argument{Name: "reason",
						Value: &ast.Value{Raw: "@id argument for get query on interface is being" +
							" deprecated. Only those @id fields which have interface argument" +
							" set to true will be available in getQuery argument on interface" +
							" post v21.11.0, please update your schema accordingly.",
							Kind: ast.StringValue}}}})
		}
	}
	schema.Query.Fields = append(schema.Query.Fields, qry)
	subs := defn.Directives.ForName(subscriptionDirective)
	if subs != nil || generateSubscription {
		schema.Subscription.Fields = append(schema.Subscription.Fields, qry)
	}
}

func addFilterQuery(schema *ast.Schema, defn *ast.Definition, providesTypeMap map[string]bool, generateSubscription bool) {
	qry := &ast.FieldDefinition{
		Name: "query" + defn.Name,
		Type: &ast.Type{
			Elem: &ast.Type{
				NamedType: defn.Name,
			},
		},
	}
	addFilterArgument(schema, qry)
	addOrderArgument(schema, qry, providesTypeMap)
	addPaginationArguments(qry)

	schema.Query.Fields = append(schema.Query.Fields, qry)
	subs := defn.Directives.ForName(subscriptionDirective)
	if subs != nil || generateSubscription {
		schema.Subscription.Fields = append(schema.Subscription.Fields, qry)
	}

}

func addAggregationQuery(schema *ast.Schema, defn *ast.Definition, generateSubscription bool) {
	qry := &ast.FieldDefinition{
		Name: "aggregate" + defn.Name,
		Type: &ast.Type{
			NamedType: defn.Name + "AggregateResult",
		},
	}
	addFilterArgumentForField(schema, qry, defn.Name)

	schema.Query.Fields = append(schema.Query.Fields, qry)
	subs := defn.Directives.ForName(subscriptionDirective)
	if subs != nil || generateSubscription {
		schema.Subscription.Fields = append(schema.Subscription.Fields, qry)
	}

}

func addPasswordQuery(schema *ast.Schema, defn *ast.Definition, providesTypeMap map[string]bool) {
	hasIDField := hasID(defn)
	hasXIDField := hasXID(defn)
	if !hasIDField && !hasXIDField {
		return
	}

	idField := getIDField(defn, providesTypeMap)
	if !hasIDField {
		idField = getXIDField(defn, providesTypeMap)
	}
	passwordField := getPasswordField(defn)
	if passwordField == nil {
		return
	}

	qry := &ast.FieldDefinition{
		Name: "check" + defn.Name + "Password",
		Type: &ast.Type{
			NamedType: defn.Name,
		},
		Arguments: []*ast.ArgumentDefinition{
			{
				Name: idField[0].Name,
				Type: idField[0].Type,
			},
			{
				Name: passwordField.Name,
				Type: &ast.Type{
					NamedType: "String",
					NonNull:   true,
				},
			},
		},
	}
	schema.Query.Fields = append(schema.Query.Fields, qry)
}

func addQueries(schema *ast.Schema, defn *ast.Definition, providesTypeMap map[string]bool, params *GenerateDirectiveParams) {
	if params.generateGetQuery {
		addGetQuery(schema, defn, providesTypeMap, params.generateSubscription)
	}

	if params.generatePasswordQuery {
		addPasswordQuery(schema, defn, providesTypeMap)
	}

	if params.generateFilterQuery {
		addFilterQuery(schema, defn, providesTypeMap, params.generateSubscription)
	}

	if params.generateAggregateQuery {
		addAggregationQuery(schema, defn, params.generateSubscription)
	}
}

func addAddMutation(schema *ast.Schema, defn *ast.Definition) {
	if schema.Types["Add"+defn.Name+"Input"] == nil {
		return
	}

	add := &ast.FieldDefinition{
		Name: "add" + defn.Name,
		Type: &ast.Type{
			NamedType: "Add" + defn.Name + "Payload",
		},
		Arguments: []*ast.ArgumentDefinition{
			{
				Name: "input",
				Type: &ast.Type{
					NamedType: "[Add" + defn.Name + "Input!]",
					NonNull:   true,
				},
			},
		},
	}
	if hasXID(defn) {
		add.Arguments = append(add.Arguments,
			&ast.ArgumentDefinition{
				Name: "upsert",
				Type: &ast.Type{NamedType: "Boolean"},
			})
	}

	schema.Mutation.Fields = append(schema.Mutation.Fields, add)

}

func addUpdateMutation(schema *ast.Schema, defn *ast.Definition) {
	if !hasFilterable(defn) {
		return
	}

	if _, ok := schema.Types[defn.Name+"Patch"]; !ok {
		return
	}

	upd := &ast.FieldDefinition{
		Name: "update" + defn.Name,
		Type: &ast.Type{
			NamedType: "Update" + defn.Name + "Payload",
		},
		Arguments: []*ast.ArgumentDefinition{
			{
				Name: "input",
				Type: &ast.Type{
					NamedType: "Update" + defn.Name + "Input",
					NonNull:   true,
				},
			},
		},
	}
	schema.Mutation.Fields = append(schema.Mutation.Fields, upd)
}

func addDeleteMutation(schema *ast.Schema, defn *ast.Definition) {
	if !hasFilterable(defn) {
		return
	}

	del := &ast.FieldDefinition{
		Name: "delete" + defn.Name,
		Type: &ast.Type{
			NamedType: "Delete" + defn.Name + "Payload",
		},
		Arguments: []*ast.ArgumentDefinition{
			{
				Name: "filter",
				Type: &ast.Type{NamedType: defn.Name + "Filter", NonNull: true},
			},
		},
	}
	schema.Mutation.Fields = append(schema.Mutation.Fields, del)
}

func addMutations(schema *ast.Schema, defn *ast.Definition, params *GenerateDirectiveParams) {
	if params.generateAddMutation {
		addAddMutation(schema, defn)
	}
	if params.generateUpdateMutation {
		addUpdateMutation(schema, defn)
	}
	if params.generateDeleteMutation {
		addDeleteMutation(schema, defn)
	}
}

func createField(schema *ast.Schema, fld *ast.FieldDefinition) *ast.FieldDefinition {
	fieldTypeKind := schema.Types[fld.Type.Name()].Kind
	if fieldTypeKind == ast.Object || fieldTypeKind == ast.Interface || fieldTypeKind == ast.Union {
		newDefn := &ast.FieldDefinition{
			Name: fld.Name,
		}

		newDefn.Type = &ast.Type{}
		newDefn.Type.NonNull = fld.Type.NonNull
		if fld.Type.NamedType != "" {
			newDefn.Type.NamedType = fld.Type.Name() + "Ref"
		} else {
			newDefn.Type.Elem = &ast.Type{
				NamedType: fld.Type.Name() + "Ref",
				NonNull:   fld.Type.Elem.NonNull,
			}
		}

		return newDefn
	}

	newFld := *fld
	newFldType := *fld.Type
	newFld.Type = &newFldType
	newFld.Directives = nil
	newFld.Arguments = nil
	return &newFld
}

func getPatchFields(schema *ast.Schema, defn *ast.Definition, providesTypeMap map[string]bool) ast.FieldList {
	fldList := make([]*ast.FieldDefinition, 0)
	for _, fld := range defn.Fields {
		if isIDField(defn, fld) {
			continue
		}

		// Ignore Fields with @external directives also as they shouldn't be present
		// in the Patch Type also. If the field is an argument to `@provides` directive
		// then it should be present.
		if externalAndNonKeyField(fld, defn, providesTypeMap) {
			continue
		}
		// Fields with @custom/@lambda directive should not be part of mutation input,
		// hence we skip them.
		if hasCustomOrLambda(fld) {
			continue
		}
		// We don't include fields in update patch, which corresponds to multiple language tags in dgraph
		// Example, nameHi_En:  String @dgraph(pred:"Person.name@hi:en")
		// We don't add above field in update patch because it corresponds to multiple languages
		if isMultiLangField(fld, true) {
			continue
		}
		// Remove edges which have a reverse predicate as they should only be updated through their
		// forward edge.
		fname := fieldName(fld, defn.Name)
		if strings.HasPrefix(fname, "~") || strings.HasPrefix(fname, "<~") {
			continue
		}

		// Even if a field isn't referenceable with an ID or XID, it can still go into an
		// input/update type because it can be created (but not linked by reference) as
		// part of the mutation.
		//
		// But if it's an interface, that can't happen because you can't directly create
		// interfaces - only the types that implement them
		if schema.Types[fld.Type.Name()].Kind == ast.Interface &&
			(!hasID(schema.Types[fld.Type.Name()]) && !hasXID(schema.Types[fld.Type.Name()])) {
			continue
		}

		fldList = append(fldList, createField(schema, fld))
	}

	pd := getPasswordField(defn)
	if pd == nil {
		return fldList
	}
	return append(fldList, pd)
}

func getFieldsWithoutIDType(schema *ast.Schema, defn *ast.Definition,
	providesTypeMap map[string]bool, isAddingInput bool) ast.FieldList {
	fldList := make([]*ast.FieldDefinition, 0)
	for _, fld := range defn.Fields {
		if isIDField(defn, fld) {
			continue
		}

		// Ignore Fields with @external directives and excluding those which are present
		// as an argument in @key directive
		if externalAndNonKeyField(fld, defn, providesTypeMap) {
			continue
		}

		// Fields with @custom/@lambda directive should not be part of mutation input,
		// hence we skip them.
		if hasCustomOrLambda(fld) {
			continue
		}
		// see the comment in getPatchFields as well.
		if isMultiLangField(fld, true) && isAddingInput {
			continue
		}
		// Remove edges which have a reverse predicate as they should only be updated through their
		// forward edge.
		fname := fieldName(fld, defn.Name)
		if strings.HasPrefix(fname, "~") || strings.HasPrefix(fname, "<~") {
			continue
		}

		// see also comment in getPatchFields
		if schema.Types[fld.Type.Name()].Kind == ast.Interface &&
			(!hasID(schema.Types[fld.Type.Name()]) && !hasXID(schema.Types[fld.Type.Name()])) {
			continue
		}

		// if the field has a @default(add) value it is optional in add input
		var field = createField(schema, fld)
		if getDefaultValue(fld, "add") != nil {
			field.Type.NonNull = false
		}

		fldList = append(fldList, field)
	}

	pd := getPasswordField(defn)
	if pd == nil {
		return fldList
	}
	return append(fldList, pd)
}

// This function check if given gql field has multiple language tags
func isMultiLangField(fld *ast.FieldDefinition, isMutationInput bool) bool {
	dgDirective := fld.Directives.ForName(dgraphDirective)
	if dgDirective != nil {
		pred := dgDirective.Arguments.ForName("pred")
		if pred != nil {
			if strings.Contains(pred.Value.Raw, "@") {
				langs := strings.Split(pred.Value.Raw, "@")[1]
				if isMutationInput {
					return strings.Contains(langs, ":") || langs == "."
				}
				return strings.Contains(langs, ":")
			}
		}
	}
	return false
}

func getIDField(defn *ast.Definition, providesTypeMap map[string]bool) ast.FieldList {
	fldList := make([]*ast.FieldDefinition, 0)
	for _, fld := range defn.Fields {
		if isIDField(defn, fld) {
			// Excluding those fields which are external and are not @key and are not
			// used as an argument in `@provides` directive.
			if externalAndNonKeyField(fld, defn, providesTypeMap) {
				continue
			}
			newFld := *fld
			newFldType := *fld.Type
			newFld.Type = &newFldType
			newFld.Directives = nil
			newFld.Arguments = nil
			fldList = append(fldList, &newFld)
			break
		}
	}
	return fldList
}

func getPasswordField(defn *ast.Definition) *ast.FieldDefinition {
	var fldList *ast.FieldDefinition
	for _, directive := range defn.Directives {
		fd := convertPasswordDirective(directive)
		if fd == nil {
			continue
		}
		fldList = fd
	}
	return fldList
}

func getXIDField(defn *ast.Definition, providesTypeMap map[string]bool) ast.FieldList {
	fldList := make([]*ast.FieldDefinition, 0)
	for _, fld := range defn.Fields {
		if hasIDDirective(fld) {
			// Excluding those fields which are external and are not @key and are not
			// used as an argument in `@provides` directive.
			if externalAndNonKeyField(fld, defn, providesTypeMap) {
				continue
			}
			newFld := *fld
			newFldType := *fld.Type
			newFld.Type = &newFldType
			newFld.Directives = nil
			newFld.Arguments = nil
			fldList = append(fldList, &newFld)
			break
		}
	}
	return fldList
}

func genArgumentsDefnString(args ast.ArgumentDefinitionList) string {
	if len(args) == 0 {
		return ""
	}

	argStrs := make([]string, len(args))
	for i, arg := range args {
		argStrs[i] = genArgumentDefnString(arg)
	}

	return fmt.Sprintf("(%s)", strings.Join(argStrs, ", "))
}

func genArgumentsString(args ast.ArgumentList) string {
	if len(args) == 0 {
		return ""
	}

	argStrs := make([]string, len(args))
	for i, arg := range args {
		argStrs[i] = genArgumentString(arg)
	}

	return fmt.Sprintf("(%s)", strings.Join(argStrs, ", "))
}

func genDirectivesString(direcs ast.DirectiveList) string {
	if len(direcs) == 0 {
		return ""
	}

	direcArgs := make([]string, len(direcs))
	idx := 0

	for _, dir := range direcs {
		if directiveValidators[dir.Name] == nil {
			continue
		}
		direcArgs[idx] = fmt.Sprintf("@%s%s", dir.Name, genArgumentsString(dir.Arguments))
		idx++
	}
	if idx == 0 {
		return ""
	}
	direcArgs = direcArgs[:idx]

	return " " + strings.Join(direcArgs, " ")
}

func genFieldsString(flds ast.FieldList) string {
	if flds == nil {
		return ""
	}

	var sch strings.Builder

	for _, fld := range flds {
		// Some extra types are generated by gqlparser for internal purpose.
		if !strings.HasPrefix(fld.Name, "__") {
			if d := generateDescription(fld.Description); d != "" {
				x.Check2(sch.WriteString(fmt.Sprintf("\t%s", d)))
			}
			x.Check2(sch.WriteString(genFieldString(fld)))
		}
	}

	return sch.String()
}

func genFieldString(fld *ast.FieldDefinition) string {
	return fmt.Sprintf(
		"\t%s%s: %s%s\n", fld.Name, genArgumentsDefnString(fld.Arguments),
		fld.Type.String(), genDirectivesString(fld.Directives))
}

func genArgumentDefnString(arg *ast.ArgumentDefinition) string {
	return fmt.Sprintf("%s: %s", arg.Name, arg.Type.String())
}

func genArgumentString(arg *ast.Argument) string {
	return fmt.Sprintf("%s: %s", arg.Name, arg.Value.String())
}

func generateInputString(typ *ast.Definition) string {
	return fmt.Sprintf("%sinput %s%s {\n%s}\n",
		generateDescription(typ.Description), typ.Name, genDirectivesString(typ.Directives),
		genFieldsString(typ.Fields))
}

func generateEnumString(typ *ast.Definition) string {
	var sch strings.Builder

	x.Check2(sch.WriteString(fmt.Sprintf("%senum %s {\n", generateDescription(typ.Description),
		typ.Name)))
	for _, val := range typ.EnumValues {
		if !strings.HasPrefix(val.Name, "__") {
			if d := generateDescription(val.Description); d != "" {
				x.Check2(sch.WriteString(fmt.Sprintf("\t%s", d)))
			}
			x.Check2(sch.WriteString(fmt.Sprintf("\t%s\n", val.Name)))
		}
	}
	x.Check2(sch.WriteString("}\n"))

	return sch.String()
}

func generateDescription(description string) string {
	if description == "" {
		return ""
	}

	return fmt.Sprintf("\"\"\"%s\"\"\"\n", description)
}

func generateInterfaceString(typ *ast.Definition) string {
	return fmt.Sprintf("%sinterface %s%s {\n%s}\n",
		generateDescription(typ.Description), typ.Name, genDirectivesString(typ.Directives),
		genFieldsString(typ.Fields))
}

func generateObjectString(typ *ast.Definition) string {
	if len(typ.Interfaces) > 0 {
		interfaces := strings.Join(typ.Interfaces, " & ")
		return fmt.Sprintf("%stype %s implements %s%s {\n%s}\n",
			generateDescription(typ.Description), typ.Name, interfaces,
			genDirectivesString(typ.Directives), genFieldsString(typ.Fields))
	}
	return fmt.Sprintf("%stype %s%s {\n%s}\n",
		generateDescription(typ.Description), typ.Name, genDirectivesString(typ.Directives),
		genFieldsString(typ.Fields))
}

func generateUnionString(typ *ast.Definition) string {
	return fmt.Sprintf("%sunion %s%s = %s\n",
		generateDescription(typ.Description), typ.Name, genDirectivesString(typ.Directives),
		strings.Join(typ.Types, " | "))
}

func hasStringifiableFields(typ *ast.Definition) bool {
	queriesToWrite := false
	for _, fld := range typ.Fields {
		if !strings.HasPrefix(fld.Name, "__") {
			queriesToWrite = true
			break
		}
	}
	return queriesToWrite
}

// Stringify the schema as a GraphQL SDL string.  It's assumed that the schema was
// built by completeSchema, and so contains an original set of definitions, the
// definitions from schemaExtras and generated types, queries and mutations.
//
// Any types in originalTypes are printed first, followed by the schemaExtras,
// and then all generated types, scalars, enums, directives, query and
// mutations all in alphabetical order.
// var "apolloServiceQuery" is used to distinguish Schema String from what should be
// returned as a result of apollo service query. In case of Apollo service query, Schema
// removes some of the directive definitions which are currently not supported at the gateway.
func Stringify(schema *ast.Schema, originalTypes []string, apolloServiceQuery bool) string {
	var sch, original, object, input, enum strings.Builder

	if schema.Types == nil {
		return ""
	}

	printed := make(map[string]bool)
	// Marked "_Service" type as printed as it will be printed in the
	// Extended Apollo Definitions
	printed["_Service"] = true
	// original defs can only be interface, type, union, enum or input.
	// print those in the same order as the original schema.
	for _, typName := range originalTypes {
		if isQueryOrMutation(typName) {
			// These would be printed later in schema.Query and schema.Mutation
			continue
		}
		typ := schema.Types[typName]
		switch typ.Kind {
		case ast.Interface:
			x.Check2(original.WriteString(generateInterfaceString(typ) + "\n"))
		case ast.Object:
			x.Check2(original.WriteString(generateObjectString(typ) + "\n"))
		case ast.Union:
			x.Check2(original.WriteString(generateUnionString(typ) + "\n"))
		case ast.Enum:
			x.Check2(original.WriteString(generateEnumString(typ) + "\n"))
		case ast.InputObject:
			x.Check2(original.WriteString(generateInputString(typ) + "\n"))
		}
		printed[typName] = true
	}

	// schemaExtras gets added to the result as a string, but we need to mark
	// off all it's contents as printed, so nothing in there gets printed with
	// the generated definitions.
	// In case of ApolloServiceQuery, schemaExtras is little different.
	// It excludes some of the directive definitions.
	schemaExtras := schemaInputs + directiveDefs + filterInputs
	if apolloServiceQuery {
		schemaExtras = schemaInputs + apolloSupportedDirectiveDefs + filterInputs
	}
	docExtras, gqlErr := parser.ParseSchema(&ast.Source{Input: schemaExtras})
	if gqlErr != nil {
		x.Panic(gqlErr)
	}
	for _, defn := range docExtras.Definitions {
		printed[defn.Name] = true
	}

	// schema.Types is all type names (types, inputs, enums, etc.).
	// The original schema defs have already been printed, and everything in
	// schemaExtras is marked as printed.  So build typeNames as anything
	// left to be printed.
	typeNames := make([]string, 0, len(schema.Types)-len(printed))
	for typName, typDef := range schema.Types {
		if isQueryOrMutation(typName) {
			// These would be printed later in schema.Query and schema.Mutation
			continue
		}
		if typDef.BuiltIn {
			// These are the types that are coming from ast.Prelude
			continue
		}
		if !printed[typName] {
			typeNames = append(typeNames, typName)
		}
	}
	sort.Strings(typeNames)

	// Now consider the types generated by completeSchema, which can only be
	// types, inputs and enums
	for _, typName := range typeNames {
		typ := schema.Types[typName]
		switch typ.Kind {
		case ast.Object:
			x.Check2(object.WriteString(generateObjectString(typ) + "\n"))
		case ast.InputObject:
			x.Check2(input.WriteString(generateInputString(typ) + "\n"))
		case ast.Enum:
			x.Check2(enum.WriteString(generateEnumString(typ) + "\n"))
		}
	}

	x.Check2(sch.WriteString(
		"#######################\n# Input Schema\n#######################\n\n"))
	x.Check2(sch.WriteString(original.String()))
	x.Check2(sch.WriteString(
		"#######################\n# Extended Definitions\n#######################\n"))
	x.Check2(sch.WriteString(schemaExtras))
	x.Check2(sch.WriteString("\n"))
	// Add Apollo Extras to the schema only when "_Entity" union is generated.
	if schema.Types["_Entity"] != nil {
		x.Check2(sch.WriteString(
			"#######################\n# Extended Apollo Definitions\n#######################\n"))
		x.Check2(sch.WriteString(generateUnionString(schema.Types["_Entity"])))
		x.Check2(sch.WriteString(apolloSchemaExtras))
		x.Check2(sch.WriteString("\n"))
	}
	if object.Len() > 0 {
		x.Check2(sch.WriteString(
			"#######################\n# Generated Types\n#######################\n\n"))
		x.Check2(sch.WriteString(object.String()))
	}
	if enum.Len() > 0 {
		x.Check2(sch.WriteString(
			"#######################\n# Generated Enums\n#######################\n\n"))
		x.Check2(sch.WriteString(enum.String()))
	}
	if input.Len() > 0 {
		x.Check2(sch.WriteString(
			"#######################\n# Generated Inputs\n#######################\n\n"))
		x.Check2(sch.WriteString(input.String()))
	}

	if hasStringifiableFields(schema.Query) {
		x.Check2(sch.WriteString(
			"#######################\n# Generated Query\n#######################\n\n"))
		x.Check2(sch.WriteString(generateObjectString(schema.Query) + "\n"))
	}

	if len(schema.Mutation.Fields) > 0 {
		x.Check2(sch.WriteString(
			"#######################\n# Generated Mutations\n#######################\n\n"))
		x.Check2(sch.WriteString(generateObjectString(schema.Mutation) + "\n"))
	}

	if schema.Subscription != nil && len(schema.Subscription.Fields) > 0 {
		x.Check2(sch.WriteString(
			"#######################\n# Generated Subscriptions\n#######################\n\n"))
		x.Check2(sch.WriteString(generateObjectString(schema.Subscription)))
	}

	return sch.String()
}

func isIDField(defn *ast.Definition, fld *ast.FieldDefinition) bool {
	return fld.Type.Name() == idTypeFor(defn)
}

func idTypeFor(defn *ast.Definition) string {
	return "ID"
}

func appendIfNotNull(errs []*gqlerror.Error, err *gqlerror.Error) gqlerror.List {
	if err != nil {
		errs = append(errs, err)
	}

	return errs
}

func isGraphqlSpecScalar(typ string) bool {
	_, ok := graphqlSpecScalars[typ]
	return ok
}

func CamelCase(x string) string {
	if x == "" {
		return ""
	}

	return strings.ToLower(x[:1]) + x[1:]
}<|MERGE_RESOLUTION|>--- conflicted
+++ resolved
@@ -21,15 +21,9 @@
 	"sort"
 	"strings"
 
-<<<<<<< HEAD
-	"github.com/dgraph-io/gqlparser/v2/ast"
-	"github.com/dgraph-io/gqlparser/v2/gqlerror"
-	"github.com/dgraph-io/gqlparser/v2/parser"
-=======
 	"github.com/outcaste-io/gqlparser/v2/ast"
 	"github.com/outcaste-io/gqlparser/v2/gqlerror"
 	"github.com/outcaste-io/gqlparser/v2/parser"
->>>>>>> d6f6821e
 	"github.com/outcaste-io/outserv/x"
 )
 
@@ -127,6 +121,7 @@
 scalar BigInt
 
 """
+
 The DateTime scalar type represents date and time as a string in RFC3339 format.
 For example: "1985-04-12T23:20:50.52Z" represents 20 minutes and 50.52 seconds after the 23rd hour of April 12th, 1985 in UTC.
 """
