// Portions Copyright 2015-2018 Dgraph Labs, Inc. are available under the Apache License v2.0.
// Portions Copyright 2022 Outcaste LLC are available under the Smart License v1.0.

package query

import (
	"context"
	"fmt"
	"math"
	"math/rand"
	"sort"
	"strconv"
	"strings"
	"time"

	"github.com/golang/glog"
	"github.com/outcaste-io/sroar"
	"github.com/pkg/errors"
	otrace "go.opencensus.io/trace"
	"google.golang.org/grpc/metadata"

	"github.com/outcaste-io/outserv/algo"
	"github.com/outcaste-io/outserv/codec"
	"github.com/outcaste-io/outserv/gql"
	"github.com/outcaste-io/outserv/protos/pb"
	"github.com/outcaste-io/outserv/schema"
	"github.com/outcaste-io/outserv/types"
	"github.com/outcaste-io/outserv/worker"
	"github.com/outcaste-io/outserv/x"
)

/*
 * QUERY:
 * Let's take this query from GraphQL as example:
 * {
 *   me {
 *     id
 *     firstName
 *     lastName
 *     birthday {
 *       month
 *       day
 *     }
 *     friends {
 *       name
 *     }
 *   }
 * }
 *
 * REPRESENTATION:
 * This would be represented in SubGraph format pb.y, as such:
 * SubGraph [result uid = me]
 *    |
 *  Children
 *    |
 *    --> SubGraph [Attr = "xid"]
 *    --> SubGraph [Attr = "firstName"]
 *    --> SubGraph [Attr = "lastName"]
 *    --> SubGraph [Attr = "birthday"]
 *           |
 *         Children
 *           |
 *           --> SubGraph [Attr = "month"]
 *           --> SubGraph [Attr = "day"]
 *    --> SubGraph [Attr = "friends"]
 *           |
 *         Children
 *           |
 *           --> SubGraph [Attr = "name"]
 *
 * ALGORITHM:
 * This is a rough and simple algorithm of how to process this SubGraph query
 * and populate the results:
 *
 * For a given entity, a new SubGraph can be started off with NewGraph(id).
 * Given a SubGraph, is the Query field empty? [Step a]
 *   - If no, run (or send it to server serving the attribute) query
 *     and populate result.
 * Iterate over children and copy Result Uids to child Query Uids.
 *     Set Attr. Then for each child, use goroutine to run Step:a.
 * Wait for goroutines to finish.
 * Return errors, if any.
 */

// Latency is used to keep track of the latency involved in parsing and processing
// the query. It also contains information about the time it took to convert the
// result into a format(JSON/Protocol Buffer) that the client expects.
type Latency struct {
	Start      time.Time     `json:"-"`
	Parsing    time.Duration `json:"query_parsing"`
	Processing time.Duration `json:"processing"`
	Json       time.Duration `json:"json_conversion"`
}

// params contains the list of parameters required to execute a SubGraph.
type params struct {
	// Alias is the value of the predicate's alias, if any.
	Alias string
	// Count is the value of "first" parameter in the query.
	Count int
	// Offset is the value of the "offset" parameter.
	Offset int
	// Random is the value of the "random" parameter
	Random int
	// AfterUID is the value of the "after" parameter.
	AfterUID uint64
	// DoCount is true if the count of the predicate is requested instead of its value.
	DoCount bool
	// GetUid is true if the uid should be returned. Used for debug requests.
	GetUid bool
	// Order is the list of predicates to sort by and their sort order.
	Order []*pb.Order
	// Var is the name of the variable defined in this SubGraph
	// (e.g. in "x as name", this would be x).
	Var string
	// NeedsVar is the list of variables required by this SubGraph along with their type.
	NeedsVar []gql.VarContext

	// ParentVars is a map of variables passed down recursively to children of a SubGraph in a query
	// block. These are used to filter uids defined in a parent using a variable.
	// TODO (pawan) - This can potentially be simplified to a map[string]*pb.List since we don't
	// support reading from value variables defined in the parent and other fields that are part
	// of varValue.
	ParentVars map[string]varValue

	// UidToVal is the mapping of uid to values. This is populated into a SubGraph from a value
	// variable that is part of req.Vars. This value variable would have been defined
	// in some other query.
	UidToVal map[uint64]types.Val

	// Normalize is true if the @normalize directive is specified.
	Normalize bool
	// Recurse is true if the @recurse directive is specified.
	Recurse bool
	// RecurseArgs stores the arguments passed to the @recurse directive.
	RecurseArgs gql.RecurseArgs
	// Cascade is the list of predicates to apply @cascade to.
	// __all__ is special to mean @cascade i.e. all the children of this subgraph are mandatory
	// and should have values otherwise the node will be excluded.
	Cascade *CascadeArgs
	// IgnoreReflex is true if the @ignorereflex directive is specified.
	IgnoreReflex bool

	// ShortestPathArgs contains the from and to functions to execute a shortest path query.
	ShortestPathArgs gql.ShortestPathArgs
	// From is the node from which to run the shortest path algorithm.
	From uint64
	// To is the destination node of the shortest path algorithm
	To uint64
	// NumPaths is used for k-shortest path query to specify number of paths to return.
	NumPaths int
	// MaxWeight is the max weight allowed in a path returned by the shortest path algorithm.
	MaxWeight float64
	// MinWeight is the min weight allowed in a path returned by the shortest path algorithm.
	MinWeight float64

	// ExploreDepth is used by recurse and shortest path queries to specify the maximum graph
	// depth to explore.
	ExploreDepth *uint64

	// IsInternal determines if processTask has to be called or not.
	IsInternal bool
	// IgnoreResult is true if the node results are to be ignored.
	IgnoreResult bool
	// Expand holds the argument passed to the expand function.
	Expand string

	// IsGroupBy is true if @groupby is specified.
	IsGroupBy bool // True if @groupby is specified.
	// GroupbyAttrs holds the list of attributes to group by.
	GroupbyAttrs []gql.GroupByAttr

	// ParentIds is a stack that is maintained and passed down to children.
	ParentIds []uint64
	// IsEmpty is true if the subgraph doesn't have any SrcUids or DestUids.
	// Only used to get aggregated vars
	IsEmpty bool
	// ExpandAll is true if all the language values should be expanded.
	ExpandAll bool
	// Shortest is true when the subgraph holds the results of a shortest paths query.
	Shortest bool
	// AllowedPreds is a list of predicates accessible to query in context of ACL.
	// For OSS this should remain nil.
	AllowedPreds []string
}

// CascadeArgs stores the arguments needed to process @cascade directive.
// It is introduced to ensure correct behaviour for cascade with pagination.
type CascadeArgs struct {
	Fields []string
	First  int
	Offset int
}

type pathMetadata struct {
	weight float64 // Total weight of the path.
}

// Function holds the information about gql functions.
type Function struct {
	Name       string    // Specifies the name of the function.
	Args       []gql.Arg // Contains the arguments of the function.
	IsCount    bool      // gt(count(friends),0)
	IsValueVar bool      // eq(val(s), 10)
	IsLenVar   bool      // eq(len(s), 10)
}

// SubGraph is the way to represent data. It contains both the request parameters and the response.
// Once generated, this can then be encoded to other client convenient formats, like GraphQL / JSON.
// SubGraphs are recursively nested. Each SubGraph contain the following:
// * SrcUIDS: A list of UIDs that were sent to this query. If this subgraph is a child graph, then the
//            DestUIDs of the parent must match the SrcUIDs of the children.
// * DestUIDs: A list of UIDs for which there can be output found in the Children field
// * Children: A list of child results for this query
// * valueMatrix: A list of values, against a single attribute, such as name (for a scalar subgraph).
//                This must be the same length as the SrcUIDs
// * uidMatrix: A list of outgoing edges. This must be same length as the SrcUIDs list.
// Example, say we are creating a SubGraph for a query "users", which returns one user with name 'Foo', you may get
// SubGraph
//   Params: { Alias: "users" }
//   SrcUIDs: [1]
//   DestUIDs: [1]
//   uidMatrix: [[1]]
//   Children:
//     SubGraph:
//       Attr: "name"
//       SrcUIDs: [1]
//       uidMatrix: [[]]
//       valueMatrix: [["Foo"]]
type SubGraph struct {
	ReadTs      uint64
	Cache       int
	Attr        string
	UnknownAttr bool
	// read only parameters which are populated before the execution of the query and are used to
	// execute this query.
	Params params

	// count stores the count of an edge (predicate). There would be one value corresponding to each
	// uid in SrcUIDs.
	counts []uint32
	// valueMatrix is a slice of ValueList. If this SubGraph is for a scalar predicate type, then
	// there would be one list for each uid in SrcUIDs storing the value of the predicate.
	// The individual elements of the slice are a ValueList because we support scalar predicates
	// of list type. For non-list type scalar predicates, there would be only one value in every
	// ValueList.
	valueMatrix []*pb.ValueList
	// uidMatrix is a slice of List. There would be one List corresponding to each uid in SrcUIDs.
	// In graph terms, a list is a slice of outgoing edges from a node.
	uidMatrix []*pb.List

	// TODO: Would make sense to move these to a map.
	ExpandPreds []*pb.ValueList
	GroupbyRes  []*groupResults // one result for each uid list.

	// SrcUIDs is a list of unique source UIDs. They are always copies of destUIDs
	// of parent nodes in GraphQL structure.
	SrcUIDs *pb.List
	// SrcFunc specified using func. Should only be non-nil at root. At other levels,
	// filters are used.
	SrcFunc *Function

	FilterOp     string
	Filters      []*SubGraph // List of filters specified at the current node.
	facetsFilter *pb.FilterTree
	MathExp      *mathTree
	Children     []*SubGraph // children of the current node, should be empty for leaf nodes.

	// destUIDs is a list of destination UIDs, after applying filters, pagination.
	DestMap *sroar.Bitmap

	// OrderedUIDs is used to store the UIDs in some order, used for shortest path.
	OrderedUIDs *pb.List
	List        bool // whether predicate is of list type

	pathMeta *pathMetadata
}

func (sg *SubGraph) recurse(set func(sg *SubGraph)) {
	set(sg)
	for _, child := range sg.Children {
		child.recurse(set)
	}
	for _, filter := range sg.Filters {
		filter.recurse(set)
	}
}

// IsGroupBy returns whether this subgraph is part of a groupBy query.
func (sg *SubGraph) IsGroupBy() bool {
	return sg.Params.IsGroupBy
}

// IsInternal returns whether this subgraph is marked as internal.
func (sg *SubGraph) IsInternal() bool {
	return sg.Params.IsInternal
}

func (sg *SubGraph) createSrcFunction(gf *gql.Function) {
	if gf == nil {
		return
	}

	sg.SrcFunc = &Function{
		Name:       gf.Name,
		Args:       append(gf.Args[:0:0], gf.Args...),
		IsCount:    gf.IsCount,
		IsValueVar: gf.IsValueVar,
		IsLenVar:   gf.IsLenVar,
	}

	// type function is just an alias for eq(type, "dgraph.type").
	if gf.Name == "type" {
		sg.Attr = "dgraph.type"
		sg.SrcFunc.Name = "eq"
		sg.SrcFunc.IsCount = false
		sg.SrcFunc.IsValueVar = false
		sg.SrcFunc.IsLenVar = false
		return
	}
}

// DebugPrint prints out the SubGraph tree in a nice format for debugging purposes.
func (sg *SubGraph) DebugPrint(prefix string) {
	var src, dst int
	if sg.SrcUIDs != nil {
		src = int(codec.ListCardinality(sg.SrcUIDs))
	}
	if sg.DestMap != nil {
		dst = int(sg.DestMap.GetCardinality())
	}
	glog.Infof("%s[%q Alias:%q Func:%v SrcSz:%v Op:%q DestSz:%v IsCount: %v ValueSz:%v]\n",
		prefix, sg.Attr, sg.Params.Alias, sg.SrcFunc, src, sg.FilterOp,
		dst, sg.Params.DoCount, len(sg.valueMatrix))
	for _, f := range sg.Filters {
		f.DebugPrint(prefix + "|-f->")
	}
	for _, c := range sg.Children {
		c.DebugPrint(prefix + "|->")
	}
}

// getValue gets the value from the task.
func getValue(tv *pb.TaskValue) (types.Val, error) {
	vID := types.TypeID(tv.ValType)
	val := types.ValueForType(vID)
	val.Value = tv.Val
	return val, nil
}

var (
	// ErrEmptyVal is returned when a value is empty.
	ErrEmptyVal = errors.New("Query: harmless error, e.g. task.Val is nil")
	// ErrWrongAgg is returned when value aggregation is attempted in the root level of a query.
	ErrWrongAgg = errors.New("Wrong level for var aggregation")
)

func (sg *SubGraph) isSimilar(ssg *SubGraph) bool {
	if sg.Attr != ssg.Attr {
		return false
	}
	if sg.Params.DoCount {
		return ssg.Params.DoCount
	}
	if ssg.Params.DoCount {
		return false
	}
	if sg.SrcFunc != nil {
		if ssg.SrcFunc != nil && sg.SrcFunc.Name == ssg.SrcFunc.Name {
			return true
		}
		return false
	}
	// Below check doesn't differentiate between different filters.
	// It is added to differential between `hasFriend` and `hasFriend @filter()`
	if sg.Filters != nil {
		if ssg.Filters != nil && len(sg.Filters) == len(ssg.Filters) {
			return true
		}
		return false
	}
	return true
}

func isEmptyIneqFnWithVar(sg *SubGraph) bool {
	return sg.SrcFunc != nil && isInequalityFn(sg.SrcFunc.Name) && len(sg.SrcFunc.Args) == 0 &&
		len(sg.Params.NeedsVar) > 0
}

// convert from task.Val to types.Value, based on schema appropriate type
// is already set in api.Value
func convertWithBestEffort(tv *pb.TaskValue, attr string) (types.Val, error) {
	// value would be in binary format with appropriate type
	tid := types.TypeID(tv.ValType)
	if !tid.IsScalar() {
		return types.Val{}, errors.Errorf("Leaf predicate:'%v' must be a scalar.", attr)
	}

	// creates appropriate type from binary format
	sv, err := types.Convert(types.Val{Tid: types.BinaryID, Value: tv.Val}, tid)
	if err != nil {
		// This can happen when a mutation ingests corrupt data into the database.
		return types.Val{}, errors.Wrapf(err, "error interpreting appropriate type for %v", attr)
	}
	return sv, nil
}

func mathCopy(dst *mathTree, src *gql.MathTree) error {
	// Either we'll have an operation specified, or the function specified.
	dst.Const = src.Const
	dst.Fn = src.Fn
	dst.Val = src.Val
	dst.Var = src.Var

	for _, mc := range src.Child {
		child := &mathTree{}
		if err := mathCopy(child, mc); err != nil {
			return err
		}
		dst.Child = append(dst.Child, child)
	}
	return nil
}

func filterCopy(sg *SubGraph, ft *gql.FilterTree) error {
	// Either we'll have an operation specified, or the function specified.
	if len(ft.Op) > 0 {
		sg.FilterOp = ft.Op
	} else {
		sg.Attr = ft.Func.Attr
		if !isValidFuncName(ft.Func.Name) {
			return errors.Errorf("Invalid function name: %s", ft.Func.Name)
		}

		if isUidFnWithoutVar(ft.Func) {
			sg.SrcFunc = &Function{Name: ft.Func.Name}
			if err := sg.populate(ft.Func.UID); err != nil {
				return err
			}
		} else {
			if ft.Func.Attr == "uid" {
				return errors.Errorf(`Argument cannot be "uid"`)
			}
			sg.createSrcFunction(ft.Func)
			sg.Params.NeedsVar = append(sg.Params.NeedsVar, ft.Func.NeedsVar...)
		}
	}
	for _, ftc := range ft.Child {
		child := &SubGraph{}
		if err := filterCopy(child, ftc); err != nil {
			return err
		}
		sg.Filters = append(sg.Filters, child)
	}
	return nil
}

func uniqueKey(gchild *gql.GraphQuery) string {
	key := gchild.Attr
	if gchild.Func != nil {
		key += fmt.Sprintf("%v", gchild.Func)
	}
	// This is the case when we ask for a variable.
	if gchild.Attr == "val" {
		// E.g. a as age, result is returned as var(a)
		switch {
		case gchild.Var != "" && gchild.Var != "val":
			key = fmt.Sprintf("val(%v)", gchild.Var)
		case len(gchild.NeedsVar) > 0:
			// For var(s)
			key = fmt.Sprintf("val(%v)", gchild.NeedsVar[0].Name)
		}

		// Could be min(var(x)) && max(var(x))
		if gchild.Func != nil {
			key += gchild.Func.Name
		}
	}
	if gchild.IsCount { // ignore count subgraphs..
		key += "count"
	}
	if gchild.MathExp != nil {
		// We would only be here if Alias is empty, so Var would be non
		// empty because MathExp should have atleast one of them.
		key = fmt.Sprintf("val(%+v)", gchild.Var)
	}
	if gchild.IsGroupby {
		key += "groupby"
	}
	return key
}

func treeCopy(gq *gql.GraphQuery, sg *SubGraph) error {
	// Typically you act on the current node, and leave recursion to deal with
	// children. But, in this case, we don't want to muck with the current
	// node, because of the way we're dealing with the root node.
	// So, we work on the children, and then recurse for grand children.
	attrsSeen := make(map[string]struct{})

	for _, gchild := range gq.Children {
		if sg.Params.Alias == "shortest" && gchild.Expand != "" {
			return errors.Errorf("expand() not allowed inside shortest")
		}

		key := ""
		if gchild.Alias != "" {
			key = gchild.Alias
		} else {
			key = uniqueKey(gchild)
		}
		if _, ok := attrsSeen[key]; ok {
			return errors.Errorf("%s not allowed multiple times in same sub-query.",
				key)
		}
		attrsSeen[key] = struct{}{}

		args := params{
			Alias:        gchild.Alias,
			Expand:       gchild.Expand,
			GetUid:       sg.Params.GetUid,
			IgnoreReflex: sg.Params.IgnoreReflex,
			NeedsVar:     append(gchild.NeedsVar[:0:0], gchild.NeedsVar...),
			Normalize:    gchild.Normalize || sg.Params.Normalize,
			Order:        gchild.Order,
			Var:          gchild.Var,
			GroupbyAttrs: gchild.GroupbyAttrs,
			IsGroupBy:    gchild.IsGroupby,
			IsInternal:   gchild.IsInternal,
			Cascade:      &CascadeArgs{},
		}

		// Inherit from the parent.
		if len(sg.Params.Cascade.Fields) > 0 {
			args.Cascade.Fields = append(args.Cascade.Fields, sg.Params.Cascade.Fields...)
		}
		// Allow over-riding at this level.
		if len(gchild.Cascade) > 0 {
			args.Cascade.Fields = gchild.Cascade
		}

		// Remove pagination arguments from the query if @cascade is mentioned since
		// pagination will be applied post processing the data.
		if len(args.Cascade.Fields) > 0 {
			args.addCascadePaginationArguments(gchild)
		}

		if gchild.IsCount {
			if len(gchild.Children) != 0 {
				return errors.New("Node with count cannot have child attributes")
			}
			args.DoCount = true
		}

		for argk := range gchild.Args {
			if !isValidArg(argk) {
				return errors.Errorf("Invalid argument: %s", argk)
			}
		}
		if err := args.fill(gchild); err != nil {
			return err
		}

		dst := &SubGraph{
			Attr:   gchild.Attr,
			Params: args,
		}
		if gchild.MathExp != nil {
			mathExp := &mathTree{}
			if err := mathCopy(mathExp, gchild.MathExp); err != nil {
				return err
			}
			dst.MathExp = mathExp
		}

		if gchild.Func != nil &&
			(gchild.Func.IsAggregator() || gchild.Func.IsPasswordVerifier()) {
			if len(gchild.Children) != 0 {
				return errors.Errorf("Node with %q cant have child attr", gchild.Func.Name)
			}
			// embedded filter will cause ambiguous output like following,
			// director.film @filter(gt(initial_release_date, "2016")) {
			//    min(initial_release_date @filter(gt(initial_release_date, "1986"))
			// }
			if gchild.Filter != nil {
				return errors.Errorf(
					"Node with %q cant have filter, please place the filter on the upper level",
					gchild.Func.Name)
			}
			if gchild.Func.Attr == "uid" {
				return errors.Errorf(`Argument cannot be "uid"`)
			}
			dst.createSrcFunction(gchild.Func)
		}

		if gchild.Filter != nil {
			dstf := &SubGraph{}
			if err := filterCopy(dstf, gchild.Filter); err != nil {
				return err
			}
			dst.Filters = append(dst.Filters, dstf)
		}

		sg.Children = append(sg.Children, dst)
		if err := treeCopy(gchild, dst); err != nil {
			return err
		}
	}
	return nil
}

func (args *params) addCascadePaginationArguments(gq *gql.GraphQuery) {
	args.Cascade.First, _ = strconv.Atoi(gq.Args["first"])
	delete(gq.Args, "first")
	args.Cascade.Offset, _ = strconv.Atoi(gq.Args["offset"])
	delete(gq.Args, "offset")
}

func (args *params) fill(gq *gql.GraphQuery) error {
	if v, ok := gq.Args["offset"]; ok {
		offset, err := strconv.ParseInt(v, 0, 32)
		if err != nil {
			return err
		}
		args.Offset = int(offset)
	}
	if v, ok := gq.Args["after"]; ok {
		after, err := strconv.ParseUint(v, 0, 64)
		if err != nil {
			return err
		}
		args.AfterUID = after
	}

	if args.Alias == "shortest" {
		if v, ok := gq.Args["depth"]; ok {
			depth, err := strconv.ParseUint(v, 0, 64)
			if err != nil {
				return err
			}
			args.ExploreDepth = &depth
		}

		if v, ok := gq.Args["numpaths"]; ok {
			numPaths, err := strconv.ParseUint(v, 0, 64)
			if err != nil {
				return err
			}
			args.NumPaths = int(numPaths)
		}

		if v, ok := gq.Args["maxweight"]; ok {
			maxWeight, err := strconv.ParseFloat(v, 64)
			if err != nil {
				return err
			}
			args.MaxWeight = maxWeight
		} else if !ok {
			args.MaxWeight = math.MaxFloat64
		}

		if v, ok := gq.Args["minweight"]; ok {
			minWeight, err := strconv.ParseFloat(v, 64)
			if err != nil {
				return err
			}
			args.MinWeight = minWeight
		} else if !ok {
			args.MinWeight = -math.MaxFloat64
		}

		if gq.ShortestPathArgs.From == nil || gq.ShortestPathArgs.To == nil {
			return errors.Errorf("from/to can't be nil for shortest path")
		}
		if len(gq.ShortestPathArgs.From.UID) > 0 {
			args.From = gq.ShortestPathArgs.From.UID[0]
		}
		if len(gq.ShortestPathArgs.To.UID) > 0 {
			args.To = gq.ShortestPathArgs.To.UID[0]
		}
	}

	if v, ok := gq.Args["first"]; ok {
		first, err := strconv.ParseInt(v, 0, 32)
		if err != nil {
			return err
		}
		args.Count = int(first)
	}

	if v, ok := gq.Args["random"]; ok {
		random, err := strconv.ParseInt(v, 0, 32)
		if err != nil {
			return err
		}
		args.Random = int(random)
	}

	return nil
}

// ToSubGraph converts the GraphQuery into the pb.SubGraph instance type.
func ToSubGraph(ctx context.Context, gq *gql.GraphQuery) (*SubGraph, error) {
	sg, err := newGraph(ctx, gq)
	if err != nil {
		return nil, err
	}
	err = treeCopy(gq, sg)
	if err != nil {
		return nil, err
	}
	return sg, err
}

// ContextKey is used to set options in the context object.
type ContextKey int

const (
	// DebugKey is the key used to toggle debug mode.
	DebugKey ContextKey = iota
)

func isDebug(ctx context.Context) bool {
	var debug bool

	// gRPC client passes information about debug as metadata.
	if md, ok := metadata.FromIncomingContext(ctx); ok {
		// md is a map[string][]string
		if len(md["debug"]) > 0 {
			// We ignore the error here, because in error case,
			// debug would be false which is what we want.
			debug, _ = strconv.ParseBool(md["debug"][0])
		}
	}

	// HTTP passes information about debug as query parameter which is attached to context.
	d, _ := ctx.Value(DebugKey).(bool)
	return debug || d
}

func (sg *SubGraph) populate(uids []uint64) error {
	// Put sorted entries in matrix.
	sort.Slice(uids, func(i, j int) bool { return uids[i] < uids[j] })
	r := sroar.NewBitmap()
	r.SetMany(uids)
	sg.uidMatrix = []*pb.List{{Bitmap: r.ToBuffer()}}
	// User specified list may not be sorted.
	sg.SrcUIDs = &pb.List{SortedUids: uids}
	return nil
}

// newGraph returns the SubGraph and its task query.
func newGraph(ctx context.Context, gq *gql.GraphQuery) (*SubGraph, error) {
	// This would set the Result field in SubGraph,
	// and populate the children for attributes.

	// For the root, the name to be used in result is stored in Alias, not Attr.
	// The attr at root (if present) would stand for the source functions attr.
	args := params{
		Alias:            gq.Alias,
		Cascade:          &CascadeArgs{Fields: gq.Cascade},
		GetUid:           isDebug(ctx),
		IgnoreReflex:     gq.IgnoreReflex,
		IsEmpty:          gq.IsEmpty,
		NeedsVar:         append(gq.NeedsVar[:0:0], gq.NeedsVar...),
		Normalize:        gq.Normalize,
		Order:            gq.Order,
		ParentVars:       make(map[string]varValue),
		Recurse:          gq.Recurse,
		RecurseArgs:      gq.RecurseArgs,
		ShortestPathArgs: gq.ShortestPathArgs,
		Var:              gq.Var,
		GroupbyAttrs:     gq.GroupbyAttrs,
		IsGroupBy:        gq.IsGroupby,
		AllowedPreds:     gq.AllowedPreds,
	}

	// Remove pagination arguments from the query if @cascade is mentioned since
	// pagination will be applied post processing the data.
	if len(args.Cascade.Fields) > 0 {
		args.addCascadePaginationArguments(gq)
	}

	for argk := range gq.Args {
		if !isValidArg(argk) {
			return nil, errors.Errorf("Invalid argument: %s", argk)
		}
	}
	if err := args.fill(gq); err != nil {
		return nil, errors.Wrapf(err, "while filling args")
	}

	sg := &SubGraph{Params: args}

	if gq.Func != nil {
		// Uid function doesnt have Attr. It just has a list of ids
		if gq.Func.Attr != "uid" {
			sg.Attr = gq.Func.Attr
		} else {
			// Disallow uid as attribute - issue#3110
			if len(gq.Func.UID) == 0 {
				return nil, errors.Errorf(`Argument cannot be "uid"`)
			}
		}
		if !isValidFuncName(gq.Func.Name) {
			return nil, errors.Errorf("Invalid function name: %s", gq.Func.Name)
		}

		sg.createSrcFunction(gq.Func)
	}

	if isUidFnWithoutVar(gq.Func) && len(gq.UID) > 0 {
		if err := sg.populate(gq.UID); err != nil {
			return nil, errors.Wrapf(err, "while populating UIDs")
		}
	}

	// Copy roots filter.
	if gq.Filter != nil {
		sgf := &SubGraph{}
		if err := filterCopy(sgf, gq.Filter); err != nil {
			return nil, errors.Wrapf(err, "while copying filter")
		}
		sg.Filters = append(sg.Filters, sgf)
	}
<<<<<<< HEAD

	// TODO: Remove this.
	if gq.FacetsFilter != nil {
		facetsFilter, err := toFacetsFilter(gq.FacetsFilter)
		if err != nil {
			return nil, errors.Wrapf(err, "while converting to facets filter")
		}
		sg.facetsFilter = facetsFilter
	}
=======
>>>>>>> d6f6821e
	return sg, nil
}

// createTaskQuery generates the query buffer.
func createTaskQuery(ctx context.Context, sg *SubGraph) (*pb.Query, error) {
	namespace, err := x.ExtractNamespace(ctx)
	if err != nil {
		return nil, errors.Wrapf(err, "While creating query task")
	}
	attr := sg.Attr
	// Might be safer than just checking first byte due to i18n
	reverse := strings.HasPrefix(attr, "~")
	if reverse {
		attr = strings.TrimPrefix(attr, "~")
	}
	var srcFunc *pb.SrcFunction
	if sg.SrcFunc != nil {
		srcFunc = &pb.SrcFunction{}
		srcFunc.Name = sg.SrcFunc.Name
		srcFunc.IsCount = sg.SrcFunc.IsCount
		for _, arg := range sg.SrcFunc.Args {
			srcFunc.Args = append(srcFunc.Args, arg.Value)
			if arg.IsValueVar {
				return nil, errors.Errorf("Unsupported use of value var")
			}
		}
	}
	glog.Infof("SrcFunc: %+v\n", srcFunc)

	// first is to limit how many results we want.
	first, offset := calculatePaginationParams(sg)

	out := &pb.Query{
		ReadTs:    sg.ReadTs,
		Cache:     int32(sg.Cache),
		Attr:      x.NamespaceAttr(namespace, attr),
		Reverse:   reverse,
		SrcFunc:   srcFunc,
		AfterUid:  sg.Params.AfterUID,
		DoCount:   len(sg.Filters) == 0 && sg.Params.DoCount,
		ExpandAll: sg.Params.ExpandAll,
		First:     first,
		Offset:    offset,
	}
	glog.Infof("pb.Query: %+v\n", out)

	// Use the orderedUIDs if present, it will only be present for the shortest path case.
	if sg.OrderedUIDs != nil {
		out.UidList = sg.OrderedUIDs
	} else if sg.SrcUIDs != nil {
		out.UidList = sg.SrcUIDs
	}
	return out, nil
}

// calculatePaginationParams returns the (count, offset) of result
// we need to proceed query further down.
func calculatePaginationParams(sg *SubGraph) (int32, int32) {
	// by default count is zero. (zero will retrieve all the results)
	count := math.MaxInt32
	// In order to limit we have to make sure that the this level met the following conditions
	// - No Filter (We can't filter until we have all the uids)
	// {
	//   q(func: has(name), first:1)@filter(eq(father, "schoolboy")) {
	//     name
	//     father
	//   }
	// }
	// - No Ordering (We need all the results to do the sorting)
	// {
	//   q(func: has(name), first:1, orderasc: name) {
	//     name
	//   }
	// }
	// - should not be one of those function which fetches some results and then do further
	// processing to narrow down the result. For example: allofterm will fetch the index postings
	// for each term and then do an intersection.
	// TODO: Look into how we can optimize queries involving these functions.

	shouldExclude := false
	if sg.SrcFunc != nil {
		switch sg.SrcFunc.Name {
		case "regexp", "alloftext", "allofterms", "match":
			shouldExclude = true
		default:
			shouldExclude = false
		}
	}

	if len(sg.Filters) == 0 && len(sg.Params.Order) == 0 && !shouldExclude {
		if sg.Params.Count != 0 {
			return int32(sg.Params.Count), int32(sg.Params.Offset)
		}
	}
	// make offset = 0, if there is need to fetch all the results.
	return int32(count), 0
}

// varValue is a generic representation of a variable and holds multiple things.
// TODO(pawan) - Come back to this and document what do individual fields mean and when are they
// populated.
type varValue struct {
	UidMap *sroar.Bitmap // list of uids if this denotes a uid variable.
	Vals   map[uint64]types.Val
	path   []*SubGraph // This stores the subgraph path from root to var definition.
	// strList stores the valueMatrix corresponding to a predicate and is later used in
	// expand(val(x)) query.
	strList     []*pb.ValueList
	OrderedUIDs *pb.List
}

func evalLevelAgg(
	doneVars map[string]varValue,
	sg, parent *SubGraph) (map[uint64]types.Val, error) {
	var mp map[uint64]types.Val

	if parent == nil {
		return nil, ErrWrongAgg
	}

	needsVar := sg.Params.NeedsVar[0].Name
	if parent.Params.IsEmpty {
		// The aggregated value doesn't really belong to a uid, we put it in UidToVal map
		// corresponding to uid 0 to avoid defining another field in SubGraph.
		vals := doneVars[needsVar].Vals

		ag := aggregator{
			name: sg.SrcFunc.Name,
		}
		for _, val := range vals {
			ag.Apply(val)
		}
		v, err := ag.Value()
		if err != nil && err != ErrEmptyVal {
			return nil, err
		}
		if v.Value != nil {
			mp = make(map[uint64]types.Val)
			mp[0] = v
		}
		return mp, nil
	}

	var relSG *SubGraph
	for _, ch := range parent.Children {
		if sg == ch {
			continue
		}
		for _, cch := range ch.Children {
			// Find the sibling node whose child has the required variable.
			if cch.Params.Var == needsVar {
				relSG = ch
			}
		}
	}
	if relSG == nil {
		return nil, errors.Errorf("Invalid variable aggregation. Check the levels.")
	}

	vals := doneVars[needsVar].Vals
	mp = make(map[uint64]types.Val)
	// Go over the sibling node and aggregate.
	for i, list := range relSG.uidMatrix {
		ag := aggregator{
			name: sg.SrcFunc.Name,
		}
		for _, uid := range codec.GetUids(list) {
			if val, ok := vals[uid]; ok {
				ag.Apply(val)
			}
		}
		v, err := ag.Value()
		if err != nil && err != ErrEmptyVal {
			return nil, err
		}
		if v.Value != nil {
			mp[codec.GetUids(relSG.SrcUIDs)[i]] = v
		}
	}
	return mp, nil
}

func (mt *mathTree) extractVarNodes() []*mathTree {
	var nodeList []*mathTree
	for _, ch := range mt.Child {
		nodeList = append(nodeList, ch.extractVarNodes()...)
	}
	if mt.Var != "" {
		nodeList = append(nodeList, mt)
		return nodeList
	}
	return nodeList
}

// transformTo transforms fromNode to toNode level using the path between them and the
// corresponding uidMatrices.
func (fromNode *varValue) transformTo(toPath []*SubGraph) (map[uint64]types.Val, error) {
	if len(toPath) < len(fromNode.path) {
		return fromNode.Vals, nil
	}

	idx := 0
	for ; idx < len(fromNode.path); idx++ {
		if fromNode.path[idx] != toPath[idx] {
			return fromNode.Vals, nil
		}
	}

	if len(fromNode.Vals) == 0 {
		return fromNode.Vals, nil
	}

	newMap := fromNode.Vals
	for ; idx < len(toPath); idx++ {
		curNode := toPath[idx]
		tempMap := make(map[uint64]types.Val)
		if idx == 0 {
			continue
		}

		srcUids := codec.GetUids(curNode.SrcUIDs)
		for i := 0; i < len(curNode.uidMatrix); i++ {
			ul := curNode.uidMatrix[i]
			srcUid := srcUids[i]
			curVal, ok := newMap[srcUid]
			if !ok || curVal.Value == nil {
				continue
			}
			if curVal.Tid != types.IntID && curVal.Tid != types.FloatID {
				return nil, errors.Errorf("Encountered non int/float type for summing")
			}
			ulUids := codec.GetUids(ul)
			for j := 0; j < len(ulUids); j++ {
				dstUid := ulUids[j]
				ag := aggregator{name: "sum"}
				ag.Apply(curVal)
				ag.Apply(tempMap[dstUid])
				val, err := ag.Value()
				if err != nil {
					continue
				}
				tempMap[dstUid] = val
			}
		}
		newMap = tempMap
	}
	return newMap, nil
}

// transformVars transforms all the variables to the variable at the lowest level
func (sg *SubGraph) transformVars(doneVars map[string]varValue, path []*SubGraph) error {
	mNode := sg.MathExp
	mvarList := mNode.extractVarNodes()
	for i := 0; i < len(mvarList); i++ {
		mt := mvarList[i]
		curNode := doneVars[mt.Var]
		newMap, err := curNode.transformTo(path)
		if err != nil {
			return err
		}

		// This is the result of setting the result of count(uid) to a variable.
		// Treat this value as a constant.
		if val, ok := newMap[math.MaxUint64]; ok && len(newMap) == 1 {
			mt.Const = val
			continue
		}

		mt.Val = newMap
	}
	return nil
}

func (sg *SubGraph) valueVarAggregation(doneVars map[string]varValue, path []*SubGraph,
	parent *SubGraph) error {
	if !sg.IsInternal() && !sg.IsGroupBy() && !sg.Params.IsEmpty {
		return nil
	}

	// Aggregation function won't be present at root.
	if sg.Params.IsEmpty && parent == nil {
		return nil
	}

	switch {
	case sg.IsGroupBy():
		if err := sg.processGroupBy(doneVars, path); err != nil {
			return err
		}
	case sg.SrcFunc != nil && !parent.IsGroupBy() && isAggregatorFn(sg.SrcFunc.Name):
		// Aggregate the value over level.
		mp, err := evalLevelAgg(doneVars, sg, parent)
		if err != nil {
			return err
		}
		if sg.Params.Var != "" {
			it := doneVars[sg.Params.Var]
			it.Vals = mp
			doneVars[sg.Params.Var] = it
		}
		sg.Params.UidToVal = mp
	case sg.MathExp != nil:
		// Preprocess to bring all variables to the same level.
		err := sg.transformVars(doneVars, path)
		if err != nil {
			return err
		}

		err = evalMathTree(sg.MathExp)
		if err != nil {
			return err
		}

		switch {
		case len(sg.MathExp.Val) != 0:
			it := doneVars[sg.Params.Var]
			var isInt, isFloat bool
			for _, v := range sg.MathExp.Val {
				if v.Tid == types.FloatID {
					isFloat = true
				}
				if v.Tid == types.IntID {
					isInt = true
				}
			}
			if isInt && isFloat {
				for k, v := range sg.MathExp.Val {
					if v.Tid == types.IntID {
						v.Tid = types.FloatID
						v.Value = float64(v.Value.(int64))
					}
					sg.MathExp.Val[k] = v
				}
			}

			it.Vals = sg.MathExp.Val
			// The path of math node is the path of max var node used in it.
			it.path = path
			doneVars[sg.Params.Var] = it
			sg.Params.UidToVal = sg.MathExp.Val
		case sg.MathExp.Const.Value != nil:
			// Assign the const for all the srcUids.
			mp := make(map[uint64]types.Val)
			rangeOver := sg.SrcUIDs
			if parent == nil {
				rangeOver = &pb.List{Bitmap: sg.DestMap.ToBuffer()}
			}
			if rangeOver == nil {
				it := doneVars[sg.Params.Var]
				it.Vals = mp
				doneVars[sg.Params.Var] = it
				return nil
			}
			for _, uid := range codec.GetUids(rangeOver) {
				mp[uid] = sg.MathExp.Const
			}
			it := doneVars[sg.Params.Var]
			it.Vals = mp
			doneVars[sg.Params.Var] = it
			sg.Params.UidToVal = mp
		default:
			glog.V(3).Info("Warning: Math expression is using unassigned values or constants")
		}
		// Put it in this node.
	case len(sg.Params.NeedsVar) > 0:
		// This is a var() block.
		srcVar := sg.Params.NeedsVar[0]
		srcMap := doneVars[srcVar.Name]
		// The value var can be empty. No need to check for nil.
		sg.Params.UidToVal = srcMap.Vals
	case sg.Attr == "uid" && sg.Params.DoCount:
		// This is the count(uid) case.
		// We will do the computation later while constructing the result.
	default:
		return errors.Errorf("Unhandled pb.node <%v> with parent <%v>", sg.Attr, parent.Attr)
	}

	return nil
}

func (sg *SubGraph) populatePostAggregation(doneVars map[string]varValue, path []*SubGraph,
	parent *SubGraph) error {
	for idx := 0; idx < len(sg.Children); idx++ {
		child := sg.Children[idx]
		path = append(path, sg)
		err := child.populatePostAggregation(doneVars, path, sg)
		path = path[:len(path)-1]
		if err != nil {
			return err
		}
	}
	return sg.valueVarAggregation(doneVars, path, parent)
}

// updateUidMatrix is used to filter out the uids in uidMatrix which are not part of DestUIDs
// anymore. Some uids might have been removed from DestUids after application of filters,
// we remove them from the uidMatrix as well.
// If the query didn't specify sorting, we can just intersect the DestUids with lists in the
// uidMatrix since they are both sorted. Otherwise we must filter out the uids within the
// lists in uidMatrix which are not in DestUIDs.
func (sg *SubGraph) updateUidMatrix() {
	for _, l := range sg.uidMatrix {
		if len(sg.Params.Order) > 0 {
			// We can't do intersection directly as the list is not sorted by UIDs.
			// So do filter.
			algo.ApplyFilter(l, func(uid uint64, idx int) bool {
				return sg.DestMap.Contains(uid)
			})
		} else {
			// If we didn't order on UIDmatrix, it'll be sorted.
			// algo.IntersectWith(l, sg.DestUIDs, l)
			// TODO: Doing intersection with list would require conversion to Bitmap and conversion
			// back. Instead, just directly applyfilter like above.
			algo.ApplyFilter(l, func(uid uint64, idx int) bool {
				return sg.DestMap.Contains(uid)
			})
		}
	}
}

// populateVarMap stores the value of the variable defined in this SubGraph into req.Vars so that it
// is available to other queries as well. It is called after a query has been executed.
// TODO (pawan) - This function also transforms the DestUids and uidMatrix if the query is a cascade
// query which should probably happen before.
func (sg *SubGraph) populateVarMap(doneVars map[string]varValue, sgPath []*SubGraph) error {
	if sg.DestMap == nil || sg.IsGroupBy() {
		return nil
	}

	cascadeArgMap := make(map[string]bool)
	for _, pred := range sg.Params.Cascade.Fields {
		cascadeArgMap[pred] = true
	}
	cascadeAllPreds := cascadeArgMap["__all__"]

	if sg.Params.Alias == "shortest" {
		return sg.updateVars(doneVars, sgPath)
	}

	if len(sg.Filters) > 0 {
		sg.updateUidMatrix()
	}

	for _, child := range sg.Children {
		sgPath = append(sgPath, sg) // Add the current node to path
		if err := child.populateVarMap(doneVars, sgPath); err != nil {
			return err
		}
		sgPath = sgPath[:len(sgPath)-1] // Backtrack
		if len(child.Params.Cascade.Fields) == 0 {
			continue
		}

		// Intersect the UidMatrix with the DestUids as some UIDs might have been removed
		// by other operations. So we need to apply it on the UidMatrix.
		child.updateUidMatrix()

		// Apply pagination after the @cascade.
		if len(child.Params.Cascade.Fields) > 0 && (child.Params.Cascade.First != 0 ||
			child.Params.Cascade.Offset != 0) {
			for i := 0; i < len(child.uidMatrix); i++ {
				uids := codec.GetUids(child.uidMatrix[i])
				start, end := x.PageRange(child.Params.Cascade.First, child.Params.Cascade.Offset,
					len(uids))
				codec.SetUids(child.uidMatrix[i], uids[start:end])
			}
		}
	}

	if len(sg.Params.Cascade.Fields) == 0 {
		return sg.updateVars(doneVars, sgPath)
	}

	// Filter out UIDs that don't have atleast one UID in every child.
	itr := sg.DestMap.NewIterator()
	out := sg.DestMap.Clone()
	uid := itr.Next()
	for i := 0; uid > 0; i++ {
		var exclude bool
		for _, child := range sg.Children {
			// For uid we dont actually populate the uidMatrix or values. So a node asking for
			// uid would always be excluded. Therefore we skip it.
			if child.Attr == "uid" {
				continue
			}

			// If the length of child UID list is zero and it has no valid value, then the
			// current UID should be removed from this level.
			if (cascadeAllPreds || cascadeArgMap[child.Attr]) &&
				!child.IsInternal() &&
				// Check len before accessing index.
				(len(child.valueMatrix) <= i || len(child.valueMatrix[i].Values) == 0) &&
				(len(child.counts) <= i) &&
				(len(child.uidMatrix) <= i || codec.ListCardinality(child.uidMatrix[i]) == 0) {
				exclude = true
				break
			}
		}
		if exclude {
			out.Remove(uid)
		}
		uid = itr.Next()
	}
	// Note the we can't overwrite DestUids, as it'd also modify the SrcUids of
	// next level and the mapping from SrcUids to uidMatrix would be lost.
	// TODO: Consider if we should have such a tight coupling with SrcUids and DestMap. Better to do
	// a copy on write arrangement.
	sg.DestMap = out
	return sg.updateVars(doneVars, sgPath)
}

// updateVars is used to update the doneVars map with the value of the variable from the SubGraph.
// The variable could be a uid or a value variable.
// It is called twice
// 1. To populate sg.Params.ParentVars map with the value of a variable to pass down to children
// subgraphs in a query.
// 2. To populate req.Vars, which is used by other queries requiring variables..
func (sg *SubGraph) updateVars(doneVars map[string]varValue, sgPath []*SubGraph) error {
	// NOTE: although we initialize doneVars (req.Vars) in ProcessQuery, this nil check is for
	// non-root lookups that happen to other nodes. Don't use len(doneVars) == 0 !
	if doneVars == nil || sg.Params.Var == "" {
		return nil
	}

	sgPathCopy := append(sgPath[:0:0], sgPath...)
	if err := sg.populateUidValVar(doneVars, sgPathCopy); err != nil {
		return err
	}
	return nil
}

// populateUidValVar populates the value of the variable into doneVars.
func (sg *SubGraph) populateUidValVar(doneVars map[string]varValue, sgPath []*SubGraph) error {
	if sg.Params.Var == "" {
		return nil
	}

	var v varValue
	var ok bool

	srcUids := codec.GetUids(sg.SrcUIDs)
	switch {
	case len(sg.counts) > 0:
		// 1. When count of a predicate is assigned a variable, we store the mapping of uid =>
		// count(predicate).

		// This implies it is a value variable.
		doneVars[sg.Params.Var] = varValue{
			OrderedUIDs: sg.OrderedUIDs,
			Vals:        make(map[uint64]types.Val),
			path:        sgPath,
			strList:     sg.valueMatrix,
		}
		for idx, uid := range srcUids {
			val := types.Val{
				Tid:   types.IntID,
				Value: int64(sg.counts[idx]),
			}
			doneVars[sg.Params.Var].Vals[uid] = val
		}
	case sg.Params.DoCount && sg.Attr == "uid" && sg.IsInternal():
		// 2. This is the case where count(uid) is requested in the query and stored as variable.
		// In this case there is just one value which is stored corresponding to the uid
		// math.MaxUint64 which isn't entirely correct as there could be an actual uid with that
		// value.
		doneVars[sg.Params.Var] = varValue{
			OrderedUIDs: sg.OrderedUIDs,
			Vals:        make(map[uint64]types.Val),
			path:        sgPath,
			strList:     sg.valueMatrix,
		}

		// Because we are counting the number of UIDs in parent
		// we use the length of SrcUIDs instead of DestUIDs.
		val := types.Val{
			Tid:   types.IntID,
			Value: int64(len(srcUids)),
		}
		doneVars[sg.Params.Var].Vals[math.MaxUint64] = val
	case !sg.DestMap.IsEmpty() || (sg.Attr == "uid" && sg.SrcUIDs != nil):
		// 3. A uid variable. The variable could be defined in one of two places.
		// a) Either on the actual predicate.
		//    me(func: (...)) {
		//      a as friend
		//    }
		//
		// b) Or on the uid edge
		//    me(func:(...)) {
		//      friend {
		//        a as uid
		//      }
		//    }

		// Uid variable could be defined using uid or a predicate.
		var uids *sroar.Bitmap
		if sg.Attr == "uid" {
			uids = codec.FromList(sg.SrcUIDs)
		} else {
			// Avoid an upfront Clone.
			// TODO(Ahsan): See if we want to implement this function.
			// sg.DestMap.SetCopyOnWrite(true)
			uids = sg.DestMap
		}

		if v, ok = doneVars[sg.Params.Var]; !ok {
			doneVars[sg.Params.Var] = varValue{
				OrderedUIDs: sg.OrderedUIDs,
				UidMap:      uids,
				path:        sgPath,
				Vals:        make(map[uint64]types.Val),
				strList:     sg.valueMatrix,
			}
			return nil
		}
		// For a recurse query this can happen. We don't allow using the same variable more than
		// once otherwise.
		v.UidMap.Or(uids)
		doneVars[sg.Params.Var] = v
	case len(sg.valueMatrix) != 0 && sg.SrcUIDs != nil && len(sgPath) != 0:
		// 4. A value variable. We get the first value from every list thats part of ValueMatrix
		// and store it corresponding to a uid in SrcUIDs.
		if v, ok = doneVars[sg.Params.Var]; !ok {
			v.Vals = make(map[uint64]types.Val)
			v.path = sgPath
			v.strList = sg.valueMatrix
		}

		for idx, uid := range srcUids {
			if len(sg.valueMatrix[idx].Values) > 1 {
				return errors.Errorf("Value variables not supported for predicate with list type.")
			}

			if len(sg.valueMatrix[idx].Values) == 0 {
				continue
			}
			val, err := convertWithBestEffort(sg.valueMatrix[idx].Values[0], sg.Attr)
			if err != nil {
				continue
			}
			v.Vals[uid] = val
		}
		doneVars[sg.Params.Var] = v
	default:
		// If the variable already existed and now we see it again without any DestUIDs or
		// ValueMatrix then lets just return.
		if _, ok := doneVars[sg.Params.Var]; ok {
			return nil
		}
		// Insert a empty entry to keep the dependency happy.
		doneVars[sg.Params.Var] = varValue{
			OrderedUIDs: sg.OrderedUIDs,
			path:        sgPath,
			Vals:        make(map[uint64]types.Val),
			strList:     sg.valueMatrix,
			UidMap:      sroar.NewBitmap(),
		}
	}
	return nil
}

// recursiveFillVars fills the value of variables before a query is to be processed using the result
// of the values (doneVars) computed by other queries that were successfully run before this query.
func (sg *SubGraph) recursiveFillVars(doneVars map[string]varValue) error {
	err := sg.fillVars(doneVars)
	if err != nil {
		return err
	}
	for _, child := range sg.Children {
		err = child.recursiveFillVars(doneVars)
		if err != nil {
			return err
		}
	}
	for _, fchild := range sg.Filters {
		err = fchild.recursiveFillVars(doneVars)
		if err != nil {
			return err
		}
	}
	return nil
}

// fillShortestPathVars reads value of the uid variable from mp map and fills it into From and To
// parameters.
func (sg *SubGraph) fillShortestPathVars(mp map[string]varValue) error {
	// The uidVar.Uids can be nil or have an empty uid list if the variable didn't
	// return any uids. This would mean sg.Params.From or sg.Params.To is 0 and the
	// query would return an empty result.

	if sg.Params.ShortestPathArgs.From != nil && len(sg.Params.ShortestPathArgs.From.NeedsVar) > 0 {
		fromVar := sg.Params.ShortestPathArgs.From.NeedsVar[0].Name
		uidVar, ok := mp[fromVar]
		if !ok {
			return errors.Errorf("value of from var(%s) should have already been populated",
				fromVar)
		}
		if !uidVar.UidMap.IsEmpty() {
			if uidVar.UidMap.GetCardinality() > 1 {
				return errors.Errorf("from variable(%s) should only expand to 1 uid", fromVar)
			}
			sg.Params.From = uidVar.UidMap.Minimum()
		}
	}

	if sg.Params.ShortestPathArgs.To != nil && len(sg.Params.ShortestPathArgs.To.NeedsVar) > 0 {
		toVar := sg.Params.ShortestPathArgs.To.NeedsVar[0].Name
		uidVar, ok := mp[toVar]
		if !ok {
			return errors.Errorf("value of to var(%s) should have already been populated",
				toVar)
		}
		if !uidVar.UidMap.IsEmpty() {
			if uidVar.UidMap.GetCardinality() > 1 {
				return errors.Errorf("to variable(%s) should only expand to 1 uid", toVar)
			}
			sg.Params.To = uidVar.UidMap.Minimum()
		}
	}
	return nil
}

// fillVars reads the value corresponding to a variable from the map mp and stores it inside
// SubGraph. This value is then later used for execution of the SubGraph.
func (sg *SubGraph) fillVars(mp map[string]varValue) error {
	if sg.Params.Alias == "shortest" {
		if err := sg.fillShortestPathVars(mp); err != nil {
			return err
		}
	}

	out := sroar.NewBitmap()
	// Go through all the variables in NeedsVar and see if we have a value for them in the map. If
	// we do, then we store that value in the appropriate variable inside SubGraph.
	for _, v := range sg.Params.NeedsVar {
		l, ok := mp[v.Name]
		if !ok {
			continue
		}
		switch {
		case (v.Typ == gql.AnyVar || v.Typ == gql.ListVar) && l.strList != nil:
			// This is for the case when we use expand(val(x)) with a value variable.
			// We populate the list of values into ExpandPreds and use that for the expand query
			// later.
			// TODO: If we support value vars for list type then this needn't be true
			sg.ExpandPreds = l.strList

		case (v.Typ == gql.UidVar && sg.SrcFunc != nil && sg.SrcFunc.Name == "uid_in"):
			srcFuncArgs := sg.SrcFunc.Args[:0]
			itr := l.UidMap.NewIterator()
			for uid := itr.Next(); uid > 0; uid = itr.Next() {
				// We use base 10 here because the uid parser expects the uid to be in base 10.
				arg := gql.Arg{Value: strconv.FormatUint(uid, 10)}
				srcFuncArgs = append(srcFuncArgs, arg)
			}
			sg.SrcFunc.Args = srcFuncArgs

		case (v.Typ == gql.AnyVar || v.Typ == gql.UidVar) && !l.UidMap.IsEmpty():
			if l.OrderedUIDs != nil {
				// TODO(Ahsan): There should only be one shortest path block in a query. So, we can
				// assume the below assertion to hold. Need to double-check this.
				x.AssertTrue(sg.OrderedUIDs == nil)
				sg.OrderedUIDs = l.OrderedUIDs
			}
			out.Or(l.UidMap)

		case (v.Typ == gql.AnyVar || v.Typ == gql.ValueVar):
			// This should happen only once.
			// TODO: This allows only one value var per subgraph, change it later
			sg.Params.UidToVal = l.Vals

		case (v.Typ == gql.AnyVar || v.Typ == gql.UidVar) && len(l.Vals) != 0:
			// Derive the UID list from value var.
			for k := range l.Vals {
				out.Set(k)
			}

		case len(l.Vals) != 0 || !l.UidMap.IsEmpty():
			return errors.Errorf("Wrong variable type encountered for var(%v) %v.", v.Name, v.Typ)

		default:
			glog.V(3).Infof("Warning: reached default case in fillVars for var: %v", v.Name)
		}
	}
	if err := sg.replaceVarInFunc(); err != nil {
		return err
	}

	if sg.DestMap != nil {
		// Don't add sg.DestUIDs in case its size is 0.
		// This is to avoiding adding nil (empty element) to lists.
		out.Or(sg.DestMap)
	}

	sg.DestMap = out
	return nil
}

// replaceVarInFunc gets values stored inside UidToVal(coming from a value variable defined in some
// other query) and adds them as arguments to the SrcFunc in SubGraph.
// E.g. - func: eq(score, val(myscore))
// NOTE - We disallow vars in facets filter so we don't need to worry about that as of now.
func (sg *SubGraph) replaceVarInFunc() error {
	if sg.SrcFunc == nil {
		return nil
	}
	var args []gql.Arg
	// Iterate over the args and replace value args with their values
	for _, arg := range sg.SrcFunc.Args {
		if !arg.IsValueVar {
			args = append(args, arg)
			continue
		}
		if len(sg.Params.UidToVal) == 0 {
			// This means that the variable didn't have any values and hence there is nothing to add
			// to args.
			break
		}
		// We don't care about uids, just take all the values and put as args.
		// There would be only one value var per subgraph as per current assumptions.
		seenArgs := make(map[string]struct{})
		for _, v := range sg.Params.UidToVal {
			data := types.ValueForType(types.StringID)
			if err := types.Marshal(v, &data); err != nil {
				return err
			}
			val := data.Value.(string)
			if _, ok := seenArgs[val]; ok {
				continue
			}
			seenArgs[val] = struct{}{}
			args = append(args, gql.Arg{Value: val})
		}
	}
	sg.SrcFunc.Args = args
	return nil
}

// Used to evaluate an inequality function which uses a value variable instead of a predicate.
// E.g.
// 1. func: eq(val(x), 35) or @filter(eq(val(x), 35)
// 2. func: ge(val(x), 40) or @filter(ge(val(x), 40)
// ... other inequality functions
// The function filters uids corresponding to the variable which satisfy the inequality and stores
// the filtered uids in DestUIDs.
func (sg *SubGraph) applyIneqFunc() error {
	if len(sg.Params.UidToVal) == 0 {
		// Expected a valid value map. But got empty.
		// Don't return error, return empty - issue #2610
		return nil
	}

	// A mapping of uid to their value should have already been stored in UidToVal.
	// Find out the type of value using the first value in the map and try to convert the function
	// argument to that type to make sure we can compare them. If we can't return an error.
	var typ types.TypeID
	for _, v := range sg.Params.UidToVal {
		typ = v.Tid
		break
	}
	val := sg.SrcFunc.Args[0].Value
	src := types.Val{Tid: types.StringID, Value: []byte(val)}
	dst, err := types.Convert(src, typ)
	if err != nil {
		return errors.Errorf("Invalid argment %v. Comparing with different type", val)
	}

	if sg.SrcUIDs != nil {
		// This means its a filter.
		for _, uid := range codec.GetUids(sg.SrcUIDs) {
			curVal, ok := sg.Params.UidToVal[uid]
			if ok && types.CompareVals(sg.SrcFunc.Name, curVal, dst) {
				sg.DestMap.Set(uid)
			}
		}
	} else {
		// This means it's a function at root as SrcUIDs is nil
		for uid, curVal := range sg.Params.UidToVal {
			if types.CompareVals(sg.SrcFunc.Name, curVal, dst) {
				sg.DestMap.Set(uid)
			}
		}
		sg.uidMatrix = []*pb.List{codec.ToList(sg.DestMap)}
	}
	return nil
}

func (sg *SubGraph) appendDummyValues() {
	c := codec.ListCardinality(sg.SrcUIDs)
	if sg.SrcUIDs == nil || c == 0 {
		return
	}
	var l pb.List
	var val pb.ValueList
	for i := 0; i < int(c); i++ {
		// This is necessary so that preTraverse can be processed smoothly.
		sg.uidMatrix = append(sg.uidMatrix, &l)
		sg.valueMatrix = append(sg.valueMatrix, &val)
	}
}

func getPredsFromVals(vl []*pb.ValueList) []string {
	preds := make([]string, 0)
	for _, l := range vl {
		for _, v := range l.Values {
			if len(v.Val) > 0 {
				preds = append(preds, string(v.Val))
			}
		}
	}
	return preds
}

func uniquePreds(list []string) []string {
	predMap := make(map[string]struct{})
	for _, item := range list {
		predMap[item] = struct{}{}
	}

	preds := make([]string, 0, len(predMap))
	for pred := range predMap {
		preds = append(preds, pred)
	}
	return preds
}

func recursiveCopy(dst *SubGraph, src *SubGraph) {
	dst.Attr = src.Attr
	dst.Params = src.Params
	dst.Params.ParentVars = make(map[string]varValue)
	for k, v := range src.Params.ParentVars {
		dst.Params.ParentVars[k] = v
	}

	dst.copyFiltersRecurse(src)
	dst.ReadTs = src.ReadTs

	for _, c := range src.Children {
		copyChild := new(SubGraph)
		recursiveCopy(copyChild, c)
		dst.Children = append(dst.Children, copyChild)
	}
}

func expandSubgraph(ctx context.Context, sg *SubGraph) ([]*SubGraph, error) {
	span := otrace.FromContext(ctx)
	stop := x.SpanTimer(span, "expandSubgraph: "+sg.Attr)
	defer stop()

	namespace, err := x.ExtractNamespace(ctx)
	if err != nil {
		return nil, errors.Wrapf(err, "While expanding subgraph")
	}
	out := make([]*SubGraph, 0, len(sg.Children))
	for i := 0; i < len(sg.Children); i++ {
		child := sg.Children[i]

		if child.Params.Expand == "" {
			out = append(out, child)
			continue
		}

		var preds []string
		typeNames, err := getNodeTypes(ctx, sg)
		if err != nil {
			return out, err
		}

		switch child.Params.Expand {
		// It could be expand(_all_) or expand(val(x)).
		case "_all_":
			span.Annotate(nil, "expand(_all_)")
			if len(typeNames) == 0 {
				break
			}

			preds = getPredicatesFromTypes(namespace, typeNames)
			// We check if enterprise is enabled and only
			// restrict preds to allowed preds if ACL is turned on.
			if sg.Params.AllowedPreds != nil {
				// Take intersection of both the predicate lists
				intersectPreds := make([]string, 0)
				hashMap := make(map[string]bool)
				for _, allowedPred := range sg.Params.AllowedPreds {
					hashMap[allowedPred] = true
				}
				for _, pred := range preds {
					if _, found := hashMap[pred]; found {
						intersectPreds = append(intersectPreds, pred)
					}
				}
				preds = intersectPreds
			}

		default:
			if len(child.ExpandPreds) > 0 {
				span.Annotate(nil, "expand default")
				// We already have the predicates populated from the var.
				temp := getPredsFromVals(child.ExpandPreds)
				for _, pred := range temp {
					preds = append(preds, x.NamespaceAttr(namespace, pred))
				}
			} else {
				typeNames := strings.Split(child.Params.Expand, ",")
				preds = getPredicatesFromTypes(namespace, typeNames)
			}
		}
		preds = uniquePreds(preds)

		// There's a types filter at this level so filter out any non-uid predicates
		// since only uid nodes can have a type.
		if len(child.Filters) > 0 {
			preds, err = filterUidPredicates(ctx, preds)
			if err != nil {
				return out, err
			}
		}

		for _, pred := range preds {
			// Convert attribute name for the given namespace.
			temp := &SubGraph{
				ReadTs: sg.ReadTs,
				Attr:   x.ParseAttr(pred),
			}
			temp.Params = child.Params
			// TODO(martinmr): simplify this condition once _reverse_ and _forward_
			// are removed
			temp.Params.ExpandAll = child.Params.Expand != "_reverse_" &&
				child.Params.Expand != "_forward_"
			temp.Params.ParentVars = make(map[string]varValue)
			for k, v := range child.Params.ParentVars {
				temp.Params.ParentVars[k] = v
			}
			temp.Params.IsInternal = false
			temp.Params.Expand = ""
			for _, cf := range child.Filters {
				s := &SubGraph{}
				recursiveCopy(s, cf)
				temp.Filters = append(temp.Filters, s)
			}

			// Go through each child, create a copy and attach to temp.Children.
			for _, cc := range child.Children {
				s := &SubGraph{}
				recursiveCopy(s, cc)
				temp.Children = append(temp.Children, s)
			}

			for _, ch := range sg.Children {
				if ch.isSimilar(temp) {
					return out, errors.Errorf("Repeated subgraph: [%s] while using expand()",
						ch.Attr)
				}
			}
			out = append(out, temp)
		}
	}
	return out, nil
}

// ProcessGraph processes the SubGraph instance accumulating result for the query
// from different instances. Note: taskQuery is nil for root node.
func ProcessGraph(ctx context.Context, sg, parent *SubGraph, rch chan error) {
	var suffix string
	if len(sg.Params.Alias) > 0 {
		suffix += "." + sg.Params.Alias
	}
	if len(sg.Attr) > 0 {
		suffix += "." + sg.Attr
	}
	span := otrace.FromContext(ctx)
	stop := x.SpanTimer(span, "query.ProcessGraph"+suffix)
	defer stop()

	if sg.Attr == "uid" {
		// We dont need to call ProcessGraph for uid, as we already have uids
		// populated from parent and there is nothing to process but uidMatrix
		// and values need to have the right sizes so that preTraverse works.
		sg.appendDummyValues()
		rch <- nil
		return
	}
	var err error
	switch {
	case parent == nil && sg.SrcFunc != nil && sg.SrcFunc.Name == "uid":
		// I'm root and I'm using some variable that has been populated.
		// Retain the actual order in uidMatrix. But sort the destUids.
		if sg.SrcUIDs != nil && codec.ListCardinality(sg.SrcUIDs) != 0 {
			// I am root. I don't have any function to execute, and my
			// result has been prepared for me already by list passed by the user.
			// uidmatrix retains the order. SrcUids are sorted (in newGraph).
			sg.DestMap = codec.FromList(sg.SrcUIDs)
		} else {
			// Populated variable.
			if sg.OrderedUIDs != nil {
				sg.uidMatrix = []*pb.List{sg.OrderedUIDs}
			} else {
				sg.uidMatrix = []*pb.List{codec.ToList(sg.DestMap)}
			}
		}
		if sg.Params.AfterUID > 0 {
			sg.DestMap.RemoveRange(0, sg.Params.AfterUID+1)
		}

	case sg.Attr == "":
		// This is when we have uid function in children.
		if sg.SrcFunc != nil && sg.SrcFunc.Name == "uid" {
			// If its a uid() filter, we just have to intersect the SrcUIDs with DestUIDs
			// and return.
			if err := sg.fillVars(sg.Params.ParentVars); err != nil {
				rch <- err
				return
			}
			srcBm := codec.FromListNoCopy(sg.SrcUIDs)
			sg.DestMap.And(srcBm)
			rch <- nil
			return
		}

		if sg.SrcUIDs == nil {
			glog.Errorf("SrcUIDs is unexpectedly nil. Subgraph: %+v", sg)
			rch <- errors.Errorf("SrcUIDs shouldn't be nil.")
			return
		}
		// If we have a filter SubGraph which only contains an operator,
		// it won't have any attribute to work on.
		// This is to allow providing SrcUIDs to the filter children.
		// Each filter use it's own (shallow) copy of SrcUIDs, so there is no race conditions,
		// when multiple filters replace their sg.DestUIDs
		sg.DestMap = codec.FromList(sg.SrcUIDs)
	default:
		isInequalityFn := sg.SrcFunc != nil && isInequalityFn(sg.SrcFunc.Name)
		switch {
		case isInequalityFn && sg.SrcFunc.IsValueVar:
			// This is a ineq function which uses a value variable.
			err = sg.applyIneqFunc()
			if parent != nil {
				rch <- err
				return
			}
		case isInequalityFn && sg.SrcFunc.IsLenVar:
			// Safe to access 0th element here because if no variable was given, parser would throw
			// an error.
			val := sg.SrcFunc.Args[0].Value
			src := types.Val{Tid: types.StringID, Value: []byte(val)}
			dst, err := types.Convert(src, types.IntID)
			if err != nil {
				// TODO(Aman): needs to do parent check?
				rch <- errors.Wrapf(err, "invalid argument %v. Comparing with different type", val)
				return
			}

			curVal := types.Val{Tid: types.IntID, Value: int64(sg.DestMap.GetCardinality())}
			if types.CompareVals(sg.SrcFunc.Name, curVal, dst) {
				sg.DestMap = codec.FromList(sg.SrcUIDs)
			} else {
				sg.DestMap = nil
			}
		default:
			taskQuery, err := createTaskQuery(ctx, sg)
			if err != nil {
				rch <- err
				return
			}
			result, err := worker.ProcessTaskOverNetwork(ctx, taskQuery)
			switch {
			case err != nil && strings.Contains(err.Error(), worker.ErrNonExistentTabletMessage):
				sg.UnknownAttr = true
				// Create an empty result because the code below depends on it.
				result = &pb.Result{}
			case err != nil:
				rch <- err
				return
			}

			sg.uidMatrix = result.UidMatrix
			sg.valueMatrix = result.ValueMatrix
			sg.counts = result.Counts
			sg.List = result.List

			if sg.Params.DoCount {
				if len(sg.Filters) == 0 {
					// If there is a filter, we need to do more work to get the actual count.
					rch <- nil
					return
				}
				sg.counts = make([]uint32, len(sg.uidMatrix))
			}

			if result.IntersectDest {
				sg.DestMap = codec.Intersect(result.UidMatrix)
				glog.Infof("Intersecting for destmap %q %d", sg.Attr, sg.DestMap.GetCardinality())
			} else {
				sg.DestMap = codec.Merge(result.UidMatrix)
				glog.Infof("Merging for destmap %q %d", sg.Attr, sg.DestMap.GetCardinality())
			}

			if parent == nil {
				// I'm root. We reach here if root had a function.
				sg.uidMatrix = []*pb.List{codec.ToList(sg.DestMap)}
			}
		}
	}

	// Run filters if any.
	if len(sg.Filters) > 0 {
		// Run all filters in parallel.
		filterChan := make(chan error, len(sg.Filters))
		for _, filter := range sg.Filters {
			isUidFuncWithoutVar := filter.SrcFunc != nil && filter.SrcFunc.Name == "uid" &&
				len(filter.Params.NeedsVar) == 0
			// For uid function filter, no need for processing. User already gave us the
			// list. Lets just update DestUIDs.
			if isUidFuncWithoutVar {
				filter.DestMap = codec.FromList(filter.SrcUIDs)
				filterChan <- nil
				continue
			}

			filter.SrcUIDs = codec.ToList(sg.DestMap)
			if codec.ListCardinality(filter.SrcUIDs) == 0 {
				filterChan <- nil
				continue
			}
			// Passing the pointer is okay since the filter only reads.
			filter.Params.ParentVars = sg.Params.ParentVars // Pass to the child.
			go ProcessGraph(ctx, filter, sg, filterChan)
		}

		var filterErr error
		for range sg.Filters {
			if err = <-filterChan; err != nil {
				// Store error in a variable and wait for all filters to run
				// before returning. Else tracing causes crashes.
				filterErr = err
			}
		}

		if filterErr != nil {
			rch <- filterErr
			return
		}

		hasNils := false
		// Now apply the results from filter.
		var bitmaps []*sroar.Bitmap
		for _, filter := range sg.Filters {
			if filter.DestMap == nil {
				hasNils = true
				break
			}
			bitmaps = append(bitmaps, filter.DestMap)
		}

		switch {
		case sg.FilterOp == "or":
			sg.DestMap = sroar.FastParOr(4, bitmaps...)
		case sg.FilterOp == "not":
			x.AssertTrue(len(sg.Filters) == 1)
			if sg.Filters[0].DestMap == nil {
				sg.DestMap.AndNot(sroar.NewBitmap())
			} else {
				sg.DestMap.AndNot(sg.Filters[0].DestMap)
			}
		case sg.FilterOp == "and":
			if hasNils {
				sg.DestMap = sroar.NewBitmap()
			} else {
				sg.DestMap = sroar.FastAnd(bitmaps...)
			}
		default:
			// We need to also intersect the original dest uids in this case to get the final
			// DestUIDs.
			// me(func: eq(key, "key1")) @filter(eq(key, "key2"))

			// TODO - See if the server performing the filter can intersect with the srcUIDs before
			// returning them in this case.
			if hasNils {
				sg.DestMap = sroar.NewBitmap()
			} else {
				r := sroar.FastAnd(bitmaps...)
				sg.DestMap.And(r)
			}
		}
	}

	if len(sg.Params.Order) == 0 {
		// for `has` function when there is no filtering and ordering, we fetch
		// correct paginated results so no need to apply pagination here.
		if !(len(sg.Filters) == 0 && sg.SrcFunc != nil && sg.SrcFunc.Name == "has") {
			// There is no ordering. Just apply pagination and return.
			if err = sg.applyPagination(ctx); err != nil {
				rch <- err
				return
			}
		}
	} else {
		// If we are asked for count, we don't need to change the order of results.
		if !sg.Params.DoCount {
			// We need to sort first before pagination.
			if err = sg.applyOrderAndPagination(ctx); err != nil {
				rch <- err
				return
			}
		}
	}

	if sg.Params.Random > 0 {
		if err = sg.applyRandom(ctx); err != nil {
			rch <- err
			return
		}
	}

	// Here we consider handling count with filtering. We do this after
	// pagination because otherwise, we need to do the count with pagination
	// taken into account. For example, a PL might have only 50 entries but the
	// user wants to skip 100 entries and return 10 entries. In this case, you
	// should return a count of 0, not 10.
	// take care of the order
	if sg.Params.DoCount {
		x.AssertTrue(len(sg.Filters) > 0)
		sg.counts = make([]uint32, len(sg.uidMatrix))
		sg.updateUidMatrix()
		for i, ul := range sg.uidMatrix {
			// A possible optimization is to return the size of the intersection
			// without forming the intersection.
			sg.counts[i] = uint32(codec.ListCardinality(ul))
		}
		rch <- nil
		return
	}

	if sg.Children, err = expandSubgraph(ctx, sg); err != nil {
		rch <- err
		return
	}

	if sg.IsGroupBy() {
		// Add the attrs required by groupby nodes
		for _, it := range sg.Params.GroupbyAttrs {
			// TODO - Throw error if Attr is of list type.
			sg.Children = append(sg.Children, &SubGraph{
				Attr:   it.Attr,
				ReadTs: sg.ReadTs,
				Params: params{
					Alias:        it.Alias,
					IgnoreResult: true,
				},
			})
		}
	}

	if len(sg.Children) > 0 {
		// We store any variable defined by this node in the map and pass it on
		// to the children which might depend on it. We only need to do this if the SubGraph
		// has children.
		if err = sg.updateVars(sg.Params.ParentVars, []*SubGraph{}); err != nil {
			rch <- err
			return
		}
	}

	childChan := make(chan error, len(sg.Children))
	for i := 0; i < len(sg.Children); i++ {
		child := sg.Children[i]
		child.Params.ParentVars = make(map[string]varValue)
		for k, v := range sg.Params.ParentVars {
			child.Params.ParentVars[k] = v
		}

		child.SrcUIDs = codec.ToList(sg.DestMap) // Make the connection.
		if child.IsInternal() {
			// We dont have to execute these nodes.
			continue
		}
		go ProcessGraph(ctx, child, sg, childChan)
	}

	var childErr error
	// Now get all the results back.
	for _, child := range sg.Children {
		if child.IsInternal() {
			continue
		}
		if err = <-childChan; err != nil {
			childErr = err
		}
	}

	if sg.DestMap == nil || sg.DestMap.GetCardinality() == 0 {
		// Looks like we're done here. Be careful with nil srcUIDs!
		if span != nil {
			span.Annotatef(nil, "Zero uids for %q", sg.Attr)
		}
		out := sg.Children[:0]
		for _, child := range sg.Children {
			if child.IsInternal() && child.Attr == "expand" {
				continue
			}
			out = append(out, child)
		}
		sg.Children = out // Remove any expand nodes we might have added.
		rch <- nil
		return
	}

	rch <- childErr
}

// stores index of a uid as the index in the uidMatrix (x)
// and index in the corresponding list of the uidMatrix (y)
type UidKey struct {
	x int
	y int
}

// applies "random" to lists inside uidMatrix
// sg.Params.Random number of nodes are selected in each uid list
// duplicates are avoided (random selection without replacement)
// if sg.Params.Random is more than the number of available nodes
// all nodes are returned
func (sg *SubGraph) applyRandom(ctx context.Context) error {
	sg.updateUidMatrix()

	for i := 0; i < len(sg.uidMatrix); i++ {
		// shuffle the uid list and select the
		// first sg.Params.Random uids

		uidList := codec.GetUids(sg.uidMatrix[i])

		rand.Shuffle(len(uidList), func(i, j int) {
			uidList[i], uidList[j] = uidList[j], uidList[i]
		})

		numRandom := sg.Params.Random
		if sg.Params.Random > len(uidList) {
			numRandom = len(uidList)
		}

		r := sroar.NewBitmap()
		r.SetMany(uidList[:numRandom])
		sg.uidMatrix[i].Bitmap = r.ToBuffer()
	}

	sg.DestMap = codec.Merge(sg.uidMatrix)
	return nil
}

// applyPagination applies count and offset to lists inside uidMatrix.
func (sg *SubGraph) applyPagination(ctx context.Context) error {
	if sg.Params.Count == 0 && sg.Params.Offset == 0 { // No pagination.
		return nil
	}

	sg.updateUidMatrix()
	for i := 0; i < len(sg.uidMatrix); i++ {

		uids := codec.GetUids(sg.uidMatrix[i])
		// Apply the offsets.
		start, end := x.PageRange(sg.Params.Count, sg.Params.Offset, len(uids))
		r := sroar.NewBitmap()
		r.SetMany(uids[start:end])
		sg.uidMatrix[i].Bitmap = r.ToBuffer()
	}
	// Re-merge the UID matrix.
	sg.DestMap = codec.Merge(sg.uidMatrix)
	return nil
}

// applyOrderAndPagination orders each posting list by a given attribute
// before applying pagination.
func (sg *SubGraph) applyOrderAndPagination(ctx context.Context) error {
	if len(sg.Params.Order) == 0 {
		return nil
	}

	sg.updateUidMatrix()

	for _, it := range sg.Params.NeedsVar {
		// TODO(pawan) - Return error if user uses var order with predicates.
		if len(sg.Params.Order) > 0 && it.Name == sg.Params.Order[0].Attr &&
			(it.Typ == gql.ValueVar) {
			// If the Order name is same as var name and it's a value variable, we sort using that variable.
			return sg.sortAndPaginateUsingVar(ctx)
		}
	}

	// Todo: fix offset for cascade queries.
	if sg.Params.Count == 0 {
		// Only retrieve up to 1000 results by default.
		sg.Params.Count = 1000
	}

	x.AssertTrue(len(sg.Params.Order) > 0)

	ns, err := x.ExtractNamespace(ctx)
	if err != nil {
		return errors.Wrapf(err, "While ordering and paginating")
	}
	order := sg.createOrderForTask(ns)
	sortMsg := &pb.SortMessage{
		Order:     order,
		UidMatrix: sg.uidMatrix,
		Offset:    int32(sg.Params.Offset),
		Count:     int32(sg.Params.Count),
		ReadTs:    sg.ReadTs,
	}

	// Convert the bitmaps to Sorted, as now we need to store the uids in order.
	for _, ul := range sortMsg.UidMatrix {
		codec.BitmapToSorted(ul)
	}
	result, err := worker.SortOverNetwork(ctx, sortMsg)
	if err != nil {
		return err
	}

	x.AssertTrue(len(result.UidMatrix) == len(sg.uidMatrix))
	sg.uidMatrix = result.UidMatrix
	// Update the destUids as we might have removed some UIDs for which we didn't find any values
	// while sorting.
	sg.updateDestUids()
	return nil
}

// createOrderForTask creates namespaced aware order for the task.
func (sg *SubGraph) createOrderForTask(ns uint64) []*pb.Order {
	out := []*pb.Order{}
	for _, o := range sg.Params.Order {
		oc := &pb.Order{
			Attr: x.NamespaceAttr(ns, o.Attr),
			Desc: o.Desc,
		}
		out = append(out, oc)
	}
	return out
}

func (sg *SubGraph) updateDestUids() {
	// Update sg.destUID. Iterate over the UID matrix (which is not sorted by
	// UID). For each element in UID matrix, we do a binary search in the
	// current destUID and mark it. Then we scan over this bool array and
	// rebuild destUIDs.
	sg.DestMap = codec.Merge(sg.uidMatrix)
}

func (sg *SubGraph) sortAndPaginateUsingVar(ctx context.Context) error {
	// nil has a different meaning from an initialized map of zero length here. If the variable
	// didn't return any values then UidToVal would be an empty with zero length. If the variable
	// was used before definition, UidToVal would be nil.
	if sg.Params.UidToVal == nil {
		return errors.Errorf("Variable: [%s] used before definition.", sg.Params.Order[0].Attr)
	}

	for i := 0; i < len(sg.uidMatrix); i++ {
		ul := sg.uidMatrix[i]
		ulUids := codec.GetUids(ul)
		uids := make([]uint64, 0, len(ulUids))
		values := make([][]types.Val, 0, len(ulUids))
		for _, uid := range ulUids {
			v, ok := sg.Params.UidToVal[uid]
			if !ok {
				// We skip the UIDs which don't have a value.
				continue
			}
			values = append(values, []types.Val{v})
			uids = append(uids, uid)
		}
		if len(values) == 0 {
			continue
		}
		if err := types.Sort(values, &uids, []bool{sg.Params.Order[0].Desc}); err != nil {
			return err
		}
		sg.uidMatrix[i].SortedUids = uids
	}

	if sg.Params.Count != 0 || sg.Params.Offset != 0 {
		// Apply the pagination.
		for i := 0; i < len(sg.uidMatrix); i++ {
			start, end := x.PageRange(sg.Params.Count, sg.Params.Offset, len(sg.uidMatrix[i].SortedUids))
			sg.uidMatrix[i].SortedUids = sg.uidMatrix[i].SortedUids[start:end]
		}
	}

	// Update the destUids as we might have removed some UIDs.
	sg.updateDestUids()
	return nil
}

// isValidArg checks if arg passed is valid keyword.
func isValidArg(a string) bool {
	switch a {
	case "numpaths", "from", "to", "orderasc", "orderdesc", "first", "offset", "after", "depth",
		"minweight", "maxweight", "random":
		return true
	}
	return false
}

// isValidFuncName checks if fn passed is valid keyword.
func isValidFuncName(f string) bool {
	switch f {
	case "anyofterms", "allofterms", "val", "regexp", "anyoftext", "alloftext",
		"has", "uid", "uid_in", "anyof", "allof", "type", "match":
		return true
	}
	return isInequalityFn(f) || types.IsGeoFunc(f)
}

func isInequalityFn(f string) bool {
	switch f {
	case "eq", "le", "ge", "gt", "lt", "between":
		return true
	}
	return false
}

func isAggregatorFn(f string) bool {
	switch f {
	case "min", "max", "sum", "avg":
		return true
	}
	return false
}

func isUidFnWithoutVar(f *gql.Function) bool {
	return f != nil && f.Name == "uid" && len(f.NeedsVar) == 0
}

func getNodeTypes(ctx context.Context, sg *SubGraph) ([]string, error) {
	panic("TODO: Implement getNodeTypes")
	temp := &SubGraph{
		Attr:    "dgraph.type",
		SrcUIDs: codec.ToList(sg.DestMap),
		ReadTs:  sg.ReadTs,
	}
	taskQuery, err := createTaskQuery(ctx, temp)
	if err != nil {
		return nil, err
	}
	result, err := worker.ProcessTaskOverNetwork(ctx, taskQuery)
	if err != nil {
		return nil, err
	}
	return getPredsFromVals(result.ValueMatrix), nil
}

// getPredicatesFromTypes returns the list of preds contained in the given types.
func getPredicatesFromTypes(namespace uint64, typeNames []string) []string {
	// TODO: Namespace needs to figured out.
	return schema.State().PredicatesFor(typeNames...)
}

// filterUidPredicates takes a list of predicates and returns a list of the predicates
// that are of type uid or [uid].
func filterUidPredicates(ctx context.Context, preds []string) ([]string, error) {
	schs, err := worker.GetSchemaOverNetwork(ctx, &pb.SchemaRequest{Predicates: preds})
	if err != nil {
		return nil, err
	}

	filteredPreds := make([]string, 0)
	for _, sch := range schs {
		if sch.GetType() != "uid" {
			continue
		}
		filteredPreds = append(filteredPreds, sch.GetPredicate())
	}
	return filteredPreds, nil
}

// UidsToHex converts the new UIDs to hex string.
func UidsToHex(m map[string]uint64) map[string]string {
	res := make(map[string]string)
	for k, v := range m {
		res[k] = UidToHex(v)
	}
	return res
}

func UidToHex(uid uint64) string {
	return fmt.Sprintf("%#x", uid)
}

// Request wraps the state that is used when executing query.
// Initially ReadTs, Cache and GqlQuery are set.
// Subgraphs, Vars and Latency are filled when processing query.
type Request struct {
	ReadTs   uint64 // ReadTs for the transaction.
	Cache    int    // 0 represents use txn cache, 1 represents not to use cache.
	Latency  *Latency
	GqlQuery *gql.Result

	Subgraphs []*SubGraph

	Vars map[string]varValue
}

// ProcessQuery processes query part of the request (without mutations).
// Fills Subgraphs and Vars.
// It can process multiple query blocks that are part of the query..
func (req *Request) ProcessQuery(ctx context.Context) (err error) {
	span := otrace.FromContext(ctx)
	stop := x.SpanTimer(span, "query.ProcessQuery")
	defer stop()

	// Vars stores the processed variables.
	req.Vars = make(map[string]varValue)
	loopStart := time.Now()
	queries := req.GqlQuery.Query
	// first loop converts queries to SubGraph representation and populates ReadTs And Cache.
	for i := 0; i < len(queries); i++ {
		gq := queries[i]

		if gq == nil || (len(gq.UID) == 0 && gq.Func == nil && len(gq.NeedsVar) == 0 &&
			gq.Alias != "shortest" && !gq.IsEmpty) {
			return errors.Errorf("Invalid query. No function used at root and no aggregation" +
				" or math variables found in the body.")
		}
		sg, err := ToSubGraph(ctx, gq)
		if err != nil {
			return errors.Wrapf(err, "while converting to subgraph")
		}
		sg.recurse(func(sg *SubGraph) {
			sg.ReadTs = req.ReadTs
			sg.Cache = req.Cache
		})
		span.Annotate(nil, "Query parsed")
		req.Subgraphs = append(req.Subgraphs, sg)
	}
	req.Latency.Parsing += time.Since(loopStart)

	execStart := time.Now()
	hasExecuted := make([]bool, len(req.Subgraphs))
	numQueriesDone := 0

	// canExecute returns true if a query block is ready to execute with all the variables
	// that it depends on are already populated or are defined in the same block.
	canExecute := func(idx int) bool {
		queryVars := req.GqlQuery.QueryVars[idx]
		for _, v := range queryVars.Needs {
			// here we check if this block defines the variable v.
			var selfDep bool
			for _, vd := range queryVars.Defines {
				if v == vd {
					selfDep = true
					break
				}
			}
			// The variable should be defined in this block or should have already been
			// populated by some other block, otherwise we are not ready to execute yet.
			_, ok := req.Vars[v]
			if !ok && !selfDep {
				return false
			}
		}
		return true
	}

	var shortestSg []*SubGraph
	for i := 0; i < len(req.Subgraphs) && numQueriesDone < len(req.Subgraphs); i++ {
		errChan := make(chan error, len(req.Subgraphs))
		var idxList []int

		// If we have N blocks in a query, it can take a maximum of N iterations for all of them
		// to be executed.
		for idx := 0; idx < len(req.Subgraphs); idx++ {
			if hasExecuted[idx] {
				continue
			}
			sg := req.Subgraphs[idx]
			// Check the list for the requires variables.
			if !canExecute(idx) {
				continue
			}

			err = sg.recursiveFillVars(req.Vars)
			if err != nil {
				return err
			}
			hasExecuted[idx] = true
			numQueriesDone++
			idxList = append(idxList, idx)
			// A query doesn't need to be executed if
			// 1. It just does aggregation and math functions which is when sg.Params.IsEmpty is true.
			// 2. Its has an inequality fn at root without any args which can happen when it uses
			// value variables for args which don't expand to any value.
			if sg.Params.IsEmpty || isEmptyIneqFnWithVar(sg) {
				errChan <- nil
				continue
			}

			switch {
			case sg.Params.Alias == "shortest":
				// We allow only one shortest path block per query.
				go func() {
					shortestSg, err = shortestPath(ctx, sg)
					errChan <- err
				}()
			case sg.Params.Recurse:
				go func() {
					errChan <- recurse(ctx, sg)
				}()
			default:
				go ProcessGraph(ctx, sg, nil, errChan)
			}
		}

		var ferr error
		// Wait for the execution that was started in this iteration.
		for i := 0; i < len(idxList); i++ {
			if err = <-errChan; err != nil {
				ferr = err
				continue
			}
		}
		if ferr != nil {
			return ferr
		}

		// If the executed subgraph had some variable defined in it, Populate it in the map.
		for _, idx := range idxList {
			sg := req.Subgraphs[idx]

			var sgPath []*SubGraph
			if err := sg.populateVarMap(req.Vars, sgPath); err != nil {
				return err
			}
			// first time at the root here.

			// Apply pagination at the root after @cascade.
			if len(sg.Params.Cascade.Fields) > 0 && (sg.Params.Cascade.First != 0 || sg.Params.Cascade.Offset != 0) {
				sg.updateUidMatrix()
				for i := 0; i < len(sg.uidMatrix); i++ {
					start, end := x.PageRange(sg.Params.Cascade.First, sg.Params.Cascade.Offset,
						int(codec.ListCardinality(sg.uidMatrix[i])))
					uids := codec.GetUids(sg.uidMatrix[i])
					sg.uidMatrix[i].SortedUids = uids[start:end]
				}
			}

			if err := sg.populatePostAggregation(req.Vars, []*SubGraph{}, nil); err != nil {
				return err
			}
		}
	}

	// Ensure all the queries are executed.
	for _, it := range hasExecuted {
		if !it {
			return errors.Errorf("Query couldn't be executed")
		}
	}
	req.Latency.Processing += time.Since(execStart)

	// If we had a shortestPath SG, append it to the result.
	if len(shortestSg) != 0 {
		req.Subgraphs = append(req.Subgraphs, shortestSg...)
	}
	return nil
}

// func UidsForXid(ctx context.Context, pred, value string) *sroar.Bitmap {
// 	glog.Infof("UidsForXid pred: %s value: %s\n", pred, value)
// 	x.AssertTrue(len(pred) > 0)
// 	x.AssertTrue(len(value) > 0)

// 	queryStr := fmt.Sprintf(`{q(func: eq(%s, %q)) { uid }}`, pred, value)
// 	glog.Infof("Query: %s\n", queryStr)

// 	res, err := gql.Parse(gql.Request{Str: queryStr})
// 	x.Check(err)

// 	x.AssertTrue(len(res.Query) == 1)
// 	qr := res.Query[0]
// 	qr.DebugPrint("UidsForXid")

// 	// glog.Infof("after parsing: %+v\n", res.Query[0])

// 	// query := &gql.GraphQuery{
// 	// 	Attr: pred,
// 	// 	Func: &gql.Function{
// 	// 		Name: "eq",
// 	// 		Args: []gql.Arg{
// 	// 			{Value: pred},
// 	// 			// TODO: Deal with quoting values.
// 	// 			{Value: value},
// 	// 		},
// 	// 	},
// 	// }
// 	// glog.Infof("GQL: %+v\n", query)
// 	ctx = x.AttachNamespace(ctx, 0)
// 	sg, err := ToSubGraph(ctx, res.Query[0])
// 	x.Check(err)
// 	sg.DebugPrint("UidsForXid-SG")

// 	// sg := &SubGraph{
// 	// 	Attr:   pred,
// 	// 	ReadTs: posting.ReadTimestamp(),
// 	// 	SrcFunc: &Function{
// 	// 		Name: "eq",
// 	// 		Args: []gql.Arg{
// 	// 			{Value: pred},
// 	// 			{Value: value},
// 	// 		},
// 	// 	},
// 	// }
// 	errCh := make(chan error, 1)
// 	ProcessGraph(ctx, sg, nil, errCh)
// 	err = <-errCh
// 	glog.Infof("Processed SubGraph with error: %+v\n", err)

// 	for i, ch := range sg.Children {
// 		bm := ch.DestMap
// 		arr := bm.ToArray()
// 		glog.Infof("Got Result for child: %d: %+v\n", i, arr)
// 		x.AssertTrue(len(ch.Children) == 0)
// 	}

// 	bm := sg.DestMap
// 	// TODO: Remove this later.
// 	arr := bm.ToArray()
// 	glog.Infof("Got Result: %+v\n", arr)

// 	return bm

// }

// ExecutionResult holds the result of running a query.
type ExecutionResult struct {
	Subgraphs  []*SubGraph
	SchemaNode []*pb.SchemaNode
	Metrics    map[string]uint64
}

// Process handles a query request.
func (req *Request) Process(ctx context.Context) (er ExecutionResult, err error) {
	err = req.ProcessQuery(ctx)
	if err != nil {
		return er, err
	}
	er.Subgraphs = req.Subgraphs
	// calculate metrics.
	metrics := make(map[string]uint64)
	for _, sg := range er.Subgraphs {
		calculateMetrics(sg, metrics)
	}
	er.Metrics = metrics
	namespace, err := x.ExtractNamespace(ctx)
	if err != nil {
		return er, errors.Wrapf(err, "While processing query")
	}
	schemaProcessingStart := time.Now()
	if req.GqlQuery.Schema != nil {
		preds := x.NamespaceAttrList(namespace, req.GqlQuery.Schema.Predicates)
		req.GqlQuery.Schema.Predicates = preds
		if er.SchemaNode, err = worker.GetSchemaOverNetwork(ctx, req.GqlQuery.Schema); err != nil {
			return er, errors.Wrapf(err, "while fetching schema")
		}
		typeNames := x.NamespaceAttrList(namespace, req.GqlQuery.Schema.Types)
		req.GqlQuery.Schema.Types = typeNames
	}

	if !x.IsGalaxyOperation(ctx) {
		// Filter the schema nodes for the given namespace.
		er.SchemaNode = filterSchemaNodeForNamespace(namespace, er.SchemaNode)
	}
	req.Latency.Processing += time.Since(schemaProcessingStart)

	return er, nil
}

// filterSchemaNodeForNamespace filters schema nodes for the given namespace.
func filterSchemaNodeForNamespace(namespace uint64, nodes []*pb.SchemaNode) []*pb.SchemaNode {
	out := []*pb.SchemaNode{}

	for _, node := range nodes {
		nodeNamespace, attrName := x.ParseNamespaceAttr(node.Predicate)
		if nodeNamespace != namespace {
			continue
		}
		node.Predicate = attrName
		out = append(out, node)
	}
	return out
}

// StripBlankNode returns a copy of the map where all the keys have the blank node prefix removed.
func StripBlankNode(mp map[string]uint64) map[string]uint64 {
	temp := make(map[string]uint64)
	for k, v := range mp {
		if strings.HasPrefix(k, "_:") {
			temp[k[2:]] = v
		}
	}
	return temp
}

// calculateMetrics populates the given map with the number of UIDs that were seen
// for each predicate.
func calculateMetrics(sg *SubGraph, metrics map[string]uint64) {
	// Skip internal nodes.
	if !sg.IsInternal() {
		// Add the number of SrcUIDs. This is the number of uids processed by this attribute.
		metrics[sg.Attr] += uint64(codec.ListCardinality(sg.SrcUIDs))
	}
	// Add all the uids gathered by filters.
	for _, filter := range sg.Filters {
		calculateMetrics(filter, metrics)
	}
	// Calculate metrics for the children as well.
	for _, child := range sg.Children {
		calculateMetrics(child, metrics)
	}
}<|MERGE_RESOLUTION|>--- conflicted
+++ resolved
@@ -822,18 +822,6 @@
 		}
 		sg.Filters = append(sg.Filters, sgf)
 	}
-<<<<<<< HEAD
-
-	// TODO: Remove this.
-	if gq.FacetsFilter != nil {
-		facetsFilter, err := toFacetsFilter(gq.FacetsFilter)
-		if err != nil {
-			return nil, errors.Wrapf(err, "while converting to facets filter")
-		}
-		sg.facetsFilter = facetsFilter
-	}
-=======
->>>>>>> d6f6821e
 	return sg, nil
 }
 
