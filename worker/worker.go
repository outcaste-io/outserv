/*
 * Copyright 2016-2018 Dgraph Labs, Inc. and Contributors
 *
 * Licensed under the Apache License, Version 2.0 (the "License");
 * you may not use this file except in compliance with the License.
 * You may obtain a copy of the License at
 *
 *     http://www.apache.org/licenses/LICENSE-2.0
 *
 * Unless required by applicable law or agreed to in writing, software
 * distributed under the License is distributed on an "AS IS" BASIS,
 * WITHOUT WARRANTIES OR CONDITIONS OF ANY KIND, either express or implied.
 * See the License for the specific language governing permissions and
 * limitations under the License.
 */

// Package worker contains code for pb.worker communication to perform
// queries and mutations.
package worker

import (
	"fmt"
	"log"
	"math"
	"net"
	"sync"
	"sync/atomic"

	"github.com/dgraph-io/badger/v3"
	badgerpb "github.com/dgraph-io/badger/v3/pb"
	"github.com/dgraph-io/dgraph/conn"
	"github.com/dgraph-io/dgraph/posting"
	"github.com/dgraph-io/dgraph/protos/pb"
	"github.com/dgraph-io/dgraph/x"
	"github.com/pkg/errors"
	"go.opencensus.io/plugin/ocgrpc"

	"github.com/golang/glog"
	"google.golang.org/grpc"
	"google.golang.org/grpc/credentials"
)

var (
	pstore       *badger.DB
	workerServer *grpc.Server
	raftServer   conn.RaftServer

	// In case of flaky network connectivity we would try to keep upto maxPendingEntries in wal
	// so that the nodes which have lagged behind leader can just replay entries instead of
	// fetching snapshot if network disconnectivity is greater than the interval at which snapshots
	// are taken
)

func workerPort() int {
	return x.Config.PortOffset + x.PortInternal
}

// Init initializes this package.
func Init(ps *badger.DB) {
	pstore = ps
	// needs to be initialized after group config
	limiter = rateLimiter{c: sync.NewCond(&sync.Mutex{}), max: x.WorkerConfig.NumPendingProposals}
	go limiter.bleed()

	grpcOpts := []grpc.ServerOption{
		grpc.MaxRecvMsgSize(x.GrpcMaxSize),
		grpc.MaxSendMsgSize(x.GrpcMaxSize),
		grpc.MaxConcurrentStreams(math.MaxInt32),
		grpc.StatsHandler(&ocgrpc.ServerHandler{}),
	}

	if x.WorkerConfig.TLSServerConfig != nil {
		grpcOpts = append(grpcOpts, grpc.Creds(credentials.NewTLS(x.WorkerConfig.TLSServerConfig)))
	}
	workerServer = grpc.NewServer(grpcOpts...)
}

// grpcWorker struct implements the gRPC server interface.
type grpcWorker struct {
	sync.Mutex
}

func (w *grpcWorker) Subscribe(
	req *pb.SubscriptionRequest, stream pb.Worker_SubscribeServer) error {
<<<<<<< HEAD
	var matches []badgerpb.Match
	for _, prefix := range req.GetPrefixes() {
		matches = append(matches, badgerpb.Match{Prefix: prefix, IgnoreBytes: req.Ignore})
	}
	// Subscribe on given prefixes with the ignore byte.
=======
	// Subscribe on given prefixes.
	var matches []badgerpb.Match
	for _, p := range req.GetPrefixes() {
		matches = append(matches, badgerpb.Match{
			Prefix: p,
		})
	}
	for _, m := range req.GetMatches() {
		matches = append(matches, *m)
	}
>>>>>>> 15bbec3a
	return pstore.Subscribe(stream.Context(), func(kvs *badgerpb.KVList) error {
		return stream.Send(kvs)
	}, matches)
}

// RunServer initializes a tcp server on port which listens to requests from
// other workers for pb.communication.
func RunServer(bindall bool) {
	laddr := "localhost"
	if bindall {
		laddr = "0.0.0.0"
	}
	ln, err := net.Listen("tcp", fmt.Sprintf("%s:%d", laddr, workerPort()))
	if err != nil {
		log.Fatalf("While running server: %v", err)
	}
	glog.Infof("Worker listening at address: %v", ln.Addr())

	pb.RegisterWorkerServer(workerServer, &grpcWorker{})
	pb.RegisterRaftServer(workerServer, &raftServer)
	if err := workerServer.Serve(ln); err != nil {
		glog.Errorf("Error while calling Serve: %+v", err)
	}
}

// StoreStats returns stats for data store.
func StoreStats() string {
	return "Currently no stats for badger"
}

// BlockingStop stops all the nodes, server between other workers and syncs all marks.
func BlockingStop() {
	glog.Infof("Stopping group...")
	groups().closer.SignalAndWait()

	// Update checkpoint so that proposals are not replayed after the server restarts.
	glog.Infof("Updating RAFT state before shutting down...")
	if err := groups().Node.updateRaftProgress(); err != nil {
		glog.Warningf("Error while updating RAFT progress before shutdown: %v", err)
	}

	glog.Infof("Stopping node...")
	groups().Node.closer.SignalAndWait()

	glog.Infof("Stopping worker server...")
	workerServer.Stop()

	groups().Node.cdcTracker.Close()
}

// UpdateCacheMb updates the value of cache_mb and updates the corresponding cache sizes.
func UpdateCacheMb(memoryMB int64) error {
	glog.Infof("Updating cacheMb to %d", memoryMB)
	if memoryMB < 0 {
		return errors.Errorf("cache_mb must be non-negative")
	}

	cachePercent, err := x.GetCachePercentages(Config.CachePercentage, 4)
	if err != nil {
		return err
	}
	plCacheSize := (cachePercent[0] * (memoryMB << 20)) / 100
	blockCacheSize := (cachePercent[1] * (memoryMB << 20)) / 100
	indexCacheSize := (cachePercent[2] * (memoryMB << 20)) / 100

	posting.UpdateMaxCost(plCacheSize)
	if _, err := pstore.CacheMaxCost(badger.BlockCache, blockCacheSize); err != nil {
		return errors.Wrapf(err, "cannot update block cache size")
	}
	if _, err := pstore.CacheMaxCost(badger.IndexCache, indexCacheSize); err != nil {
		return errors.Wrapf(err, "cannot update index cache size")
	}
	return nil
}

// UpdateLogRequest updates value of x.WorkerConfig.LogRequest.
func UpdateLogRequest(val bool) {
	if val {
		atomic.StoreInt32(&x.WorkerConfig.LogRequest, 1)
		return
	}

	atomic.StoreInt32(&x.WorkerConfig.LogRequest, 0)
}

// LogRequestEnabled returns true if logging of requests is enabled otherwise false.
func LogRequestEnabled() bool {
	return atomic.LoadInt32(&x.WorkerConfig.LogRequest) > 0
}<|MERGE_RESOLUTION|>--- conflicted
+++ resolved
@@ -82,13 +82,6 @@
 
 func (w *grpcWorker) Subscribe(
 	req *pb.SubscriptionRequest, stream pb.Worker_SubscribeServer) error {
-<<<<<<< HEAD
-	var matches []badgerpb.Match
-	for _, prefix := range req.GetPrefixes() {
-		matches = append(matches, badgerpb.Match{Prefix: prefix, IgnoreBytes: req.Ignore})
-	}
-	// Subscribe on given prefixes with the ignore byte.
-=======
 	// Subscribe on given prefixes.
 	var matches []badgerpb.Match
 	for _, p := range req.GetPrefixes() {
@@ -99,7 +92,6 @@
 	for _, m := range req.GetMatches() {
 		matches = append(matches, *m)
 	}
->>>>>>> 15bbec3a
 	return pstore.Subscribe(stream.Context(), func(kvs *badgerpb.KVList) error {
 		return stream.Send(kvs)
 	}, matches)
