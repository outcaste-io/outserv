--- conflicted
+++ resolved
@@ -701,30 +701,6 @@
 		// We can now discard all invalid versions of keys below this ts.
 		pstore.SetDiscardTs(snap.BaseTs)
 		return nil
-<<<<<<< HEAD
-	case proposal.Restore != nil:
-		// Enable draining mode for the duration of the restore processing.
-		x.UpdateDrainingMode(true)
-		if !proposal.Restore.IsPartial {
-			defer x.UpdateDrainingMode(false)
-		}
-
-		var err error
-		var closer *z.Closer
-		closer, err = n.startTask(opRestore)
-		if err != nil {
-			return errors.Wrapf(err, "cannot start restore task")
-		}
-		defer closer.Done()
-
-		glog.Infof("Got restore proposal at Index: %d, ReadTs: %d",
-			proposal.Index, proposal.Restore.RestoreTs)
-		if err := handleRestoreProposal(ctx, proposal.Restore, proposal.Index); err != nil {
-			return err
-		}
-		return nil
-=======
->>>>>>> d1526c79
 
 	case proposal.DeleteNs != nil:
 		x.AssertTrue(proposal.DeleteNs.Namespace != x.GalaxyNamespace)
@@ -1767,23 +1743,6 @@
 				baseTs = proposal.BaseTimestamp
 				continue
 			}
-<<<<<<< HEAD
-
-			// If we encounter a restore proposal, we can immediately truncate the WAL and create
-			// a snapshot. This is to avoid the restore happening again if the server restarts.
-			if proposal.Restore != nil {
-				restoreTs := proposal.Restore.GetRestoreTs()
-				s := &pb.Snapshot{
-					Context: n.RaftContext,
-					Index:   entry.Index,
-					BaseTs:  restoreTs,
-				}
-				span.Annotatef(nil, "Found restore proposal with restoreTs: %d", restoreTs)
-				glog.Infof("calculated snapshot from restore proposal: %+v", s)
-				return s, nil
-			}
-=======
->>>>>>> d1526c79
 		}
 	}
 
