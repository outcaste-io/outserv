// Portions Copyright 2017-2018 Dgraph Labs, Inc. are available under the Apache License v2.0.
// Portions Copyright 2022 Outcaste LLC are available under the Smart License v1.0.

package worker

import (
	"bufio"
	"bytes"
	"compress/gzip"
	"context"
	"encoding/hex"
	"encoding/json"
	"fmt"
	"io"
	"math"
	"net/url"
	"path/filepath"
	"strings"
	"sync"
	"time"

	"github.com/golang/glog"
	"github.com/pkg/errors"

	"github.com/outcaste-io/badger/v3"
	bpb "github.com/outcaste-io/badger/v3/pb"
	"github.com/outcaste-io/ristretto/z"

	"github.com/outcaste-io/outserv/ee/enc"
	"github.com/outcaste-io/outserv/posting"
	"github.com/outcaste-io/outserv/protos/pb"
	"github.com/outcaste-io/outserv/types"
	"github.com/outcaste-io/outserv/x"
)

// DefaultExportFormat stores the name of the default format for exports.
const DefaultExportFormat = "json"

type exportFormat struct {
	ext  string // file extension
	pre  string // string to write before exported records
	post string // string to write after exported records
}

var exportFormats = map[string]exportFormat{
	"json": {
		ext:  ".json",
		pre:  "[\n",
		post: "\n]\n",
	},
}

type exporter struct {
	pl        *posting.List
	uid       uint64
	attr      string
	namespace uint64
	readTs    uint64
}

// UIDs like 0x1 look weird but 64-bit ones like 0x0000000000000001 are too long.
var uidFmtStrJson = "\"%#x\""

// valToStr converts a posting value to a string.
func valToStr(v types.Val) (string, error) {
	v2, err := types.Convert(v, types.StringID)
	if err != nil {
		return "", errors.Wrapf(err, "while converting %v to string", v2.Value)
	}

	// Strip terminating null, if any.
	return strings.TrimRight(v2.Value.(string), "\x00"), nil
}

// escapedString converts a string into an escaped string for exports.
func escapedString(str string) string {
	// We use the Marshal function in the JSON package for all export formats
	// because it properly escapes strings.
	byt, err := json.Marshal(str)
	if err != nil {
		// All valid stings should be able to be escaped to a JSON string so
		// it's safe to panic here. Marshal has to return an error because it
		// accepts an interface.
		x.Panic(errors.New("Could not marshal string to JSON string"))
	}
	return string(byt)
}

func (e *exporter) toJSON() (*bpb.KVList, error) {
	bp := new(bytes.Buffer)
	// We could output more compact JSON at the cost of code complexity.
	// Leaving it simple for now.

	continuing := false
	mapStart := fmt.Sprintf("  {\"uid\":"+uidFmtStrJson+`,"namespace":"%#x"`, e.uid, e.namespace)
	err := e.pl.IterateAll(e.readTs, 0, func(p *pb.Posting) error {
		if continuing {
			fmt.Fprint(bp, ",\n")
		} else {
			continuing = true
		}

		fmt.Fprint(bp, mapStart)
		if p.PostingType == pb.Posting_REF {
			fmt.Fprintf(bp, `,"%s":[`, e.attr)
			fmt.Fprintf(bp, "{\"uid\":"+uidFmtStrJson, p.Uid)
			fmt.Fprint(bp, "}]")
		} else {
			fmt.Fprintf(bp, `,"%s":`, e.attr)
			val := types.Val{Tid: types.TypeID(p.ValType), Value: p.Value}
			str, err := valToStr(val)
			if err != nil {
				// Copying this behavior from RDF exporter.
				// TODO Investigate why returning here before before completely
				//      exporting this posting is not considered data loss.
				glog.Errorf("Ignoring error: %+v\n", err)
				return nil
			}

			if !val.Tid.IsNumber() {
				str = escapedString(str)
			}

			fmt.Fprint(bp, str)
		}

		fmt.Fprint(bp, "}")
		return nil
	})

	kv := &bpb.KV{
		Value:   bp.Bytes(),
		Version: 1,
	}
	return listWrap(kv), err
}

<<<<<<< HEAD
func (e *exporter) toRDF() (*bpb.KVList, error) {
	bp := new(bytes.Buffer)

	prefix := fmt.Sprintf(uidFmtStrRdf+" <%s> ", e.uid, e.attr)
	err := e.pl.IterateAll(e.readTs, 0, func(p *pb.Posting) error {
		fmt.Fprint(bp, prefix)
		if p.PostingType == pb.Posting_REF {
			fmt.Fprintf(bp, uidFmtStrRdf, p.Uid)
		} else {
			val := types.Val{Tid: types.TypeID(p.ValType), Value: p.Value}
			str, err := valToStr(val)
			if err != nil {
				glog.Errorf("Ignoring error: %+v\n", err)
				return nil
			}
			fmt.Fprintf(bp, "%s", escapedString(str))

			tid := types.TypeID(p.ValType)
			if tid != types.DefaultID {
				rdfType, ok := rdfTypeMap[tid]
				x.AssertTruef(ok, "Didn't find RDF type for dgraph type: %+v", tid.Name())
				fmt.Fprint(bp, "^^<"+rdfType+">")
			}
		}
		// Use label for storing namespace.
		fmt.Fprintf(bp, " <%#x>", e.namespace)

		// End dot.
		fmt.Fprint(bp, " .\n")
		return nil
	})

	kv := &bpb.KV{
		Value:   bp.Bytes(),
		Version: 1,
	}
	return listWrap(kv), err
}

=======
>>>>>>> 1448c5ae
func toSchema(attr string, update *pb.SchemaUpdate) *bpb.KV {
	// bytes.Buffer never returns error for any of the writes. So, we don't need to check them.
	ns, attr := x.ParseNamespaceAttr(attr)
	var buf bytes.Buffer
	x.Check2(buf.WriteString(fmt.Sprintf("[%#x]", ns)))
	x.Check2(buf.WriteRune(' '))
	x.Check2(buf.WriteRune('<'))
	x.Check2(buf.WriteString(attr))
	x.Check2(buf.WriteRune('>'))
	x.Check2(buf.WriteRune(':'))
	if update.GetList() {
		x.Check2(buf.WriteRune('['))
	}
	x.Check2(buf.WriteString(types.TypeID(update.GetValueType()).Name()))
	if update.GetList() {
		x.Check2(buf.WriteRune(']'))
	}
	switch {
	case update.GetDirective() == pb.SchemaUpdate_REVERSE:
		x.Check2(buf.WriteString(" @reverse"))
	case update.GetDirective() == pb.SchemaUpdate_INDEX && len(update.GetTokenizer()) > 0:
		x.Check2(fmt.Fprintf(&buf, " @index(%s)", strings.Join(update.GetTokenizer(), ",")))
	}
	if update.GetCount() {
		x.Check2(buf.WriteString(" @count"))
	}
	if update.GetUpsert() {
		x.Check2(buf.WriteString(" @upsert"))
	}
	x.Check2(buf.WriteString(" . \n"))
	//TODO(Naman): We don't need the version anymore.
	return &bpb.KV{
		Value:   buf.Bytes(),
		Version: 3, // Schema value
	}
}

func toType(attr string, update pb.TypeUpdate) *bpb.KV {
	var buf bytes.Buffer
	ns, attr := x.ParseNamespaceAttr(attr)
	x.Check2(buf.WriteString(fmt.Sprintf("[%#x] type <%s> {\n", ns, attr)))
	for _, field := range update.Fields {
		x.Check2(buf.WriteString(fieldToString(field)))
	}

	x.Check2(buf.WriteString("}\n"))

	return &bpb.KV{
		Value:   buf.Bytes(),
		Version: 3, // Type value
	}
}

func fieldToString(update *pb.SchemaUpdate) string {
	var builder strings.Builder
	predicate := x.ParseAttr(update.Predicate)
	x.Check2(builder.WriteString("\t"))
	// We don't need the namespace information with the fields. We already have that with type.
	if strings.HasPrefix(predicate, "~") {
		// While exporting type definitions, "<" and ">" brackets must be written around
		// the name of reverse predicates or Dgraph won't be able to parse the exported schema.
		x.Check2(builder.WriteString("<"))
		x.Check2(builder.WriteString(predicate))
		x.Check2(builder.WriteString(">"))
	} else {
		x.Check2(builder.WriteString(predicate))
	}
	x.Check2(builder.WriteString("\n"))
	return builder.String()
}

type ExportWriter struct {
	w             io.WriteCloser
	bw            *bufio.Writer
	gw            *gzip.Writer
	relativePath  string
	hasDataBefore bool
}

func newExportWriter(handler x.UriHandler, fileName string) (*ExportWriter, error) {
	writer := &ExportWriter{relativePath: fileName}
	var err error

	writer.w, err = handler.CreateFile(fileName)
	if err != nil {
		return nil, err
	}
	writer.bw = bufio.NewWriterSize(writer.w, 1e6)
	ew, err := enc.GetWriter(x.WorkerConfig.EncryptionKey, writer.bw)
	if err != nil {
		return nil, err
	}
	writer.gw, err = gzip.NewWriterLevel(ew, gzip.BestSpeed)
	if err != nil {
		return nil, err
	}
	return writer, nil
}

func (writer *ExportWriter) Close() error {
	if writer == nil {
		return nil
	}
	var err1, err2, err3 error
	if writer.gw != nil {
		err1 = writer.gw.Close()
	}
	if writer.bw != nil {
		err2 = writer.bw.Flush()
	}
	if writer.w != nil {
		err3 = writer.w.Close()
	}
	return x.MultiError(err1, err2, err3)
}

// ExportedFiles has the relative path of files that were written during export
type ExportedFiles []string

// export creates a export of data by exporting it as an JSON gzip.
func export(ctx context.Context, in *pb.ExportRequest) (ExportedFiles, error) {
	if in.GroupId != groups().groupId() {
		return nil, errors.Errorf("Export request group mismatch. Mine: %d. Requested: %d",
			groups().groupId(), in.GroupId)
	}
	glog.Infof("Export requested at %d for namespace %d.", in.ReadTs, in.Namespace)

	// Let's wait for this server to catch up to all the updates until this ts.
	if err := posting.Oracle().WaitForTs(ctx, in.ReadTs); err != nil {
		return nil, err
	}
	glog.Infof("Running export for group %d at timestamp %d.", in.GroupId, in.ReadTs)

	return exportInternal(ctx, in, pstore, false)
}

func ToExportKvList(pk x.ParsedKey, pl *posting.List, in *pb.ExportRequest) (*bpb.KVList, error) {
	e := &exporter{
		readTs:    in.ReadTs,
		uid:       pk.Uid,
		namespace: x.ParseNamespace(pk.Attr),
		attr:      x.ParseAttr(pk.Attr),
		pl:        pl,
	}

	emptyList := &bpb.KVList{}
	switch {
	// These predicates are not required in the export data.
	case e.attr == "dgraph.graphql.xid":
	case e.attr == "dgraph.drop.op":
	case e.attr == "dgraph.graphql.p_query":

	case pk.IsData() && e.attr == "dgraph.graphql.schema":
		// Export the graphql schema.
		vals, err := pl.AllValues(in.ReadTs)
		if err != nil {
			return emptyList, errors.Wrapf(err, "cannot read value of GraphQL schema")
		}
		// if the GraphQL schema node was deleted with S * * delete mutation,
		// then the data key will be overwritten with nil value.
		// So, just skip exporting it as there will be no value for this data key.
		if len(vals) == 0 {
			return emptyList, nil
		}
		// Give an error only if we find more than one value for the schema.
		if len(vals) > 1 {
			return emptyList, errors.Errorf("found multiple values for the GraphQL schema")
		}
		val, ok := vals[0].Value.([]byte)
		if !ok {
			return emptyList, errors.Errorf("cannot convert value of GraphQL schema to byte array")
		}

		schema, script := ParseAsSchemaAndScript(val)
		exported := x.ExportedGQLSchema{
			Namespace: e.namespace,
			Schema:    schema,
			Script:    script,
		}
		if val, err = json.Marshal(exported); err != nil {
			return emptyList, errors.Wrapf(err, "Error marshalling GraphQL schema to json")
		}
		kv := &bpb.KV{
			Value:   val,
			Version: 2, // GraphQL schema value
		}
		return listWrap(kv), nil

	// below predicates no longer exist internally starting v21.03 but leaving them here
	// so that users with a binary with version >= 21.03 can export data from a version < 21.03
	// without this internal data showing up.
	case e.attr == "dgraph.cors":
	case e.attr == "dgraph.graphql.schema_created_at":
	case e.attr == "dgraph.graphql.schema_history":
	case e.attr == "dgraph.graphql.p_sha256hash":

	case pk.IsData():
		// The GraphQL layer will create a node of type "dgraph.graphql". That entry
		// should not be exported.
		if e.attr == "dgraph.type" {
			vals, err := e.pl.AllValues(in.ReadTs)
			if err != nil {
				return emptyList, errors.Wrapf(err, "cannot read value of dgraph.type entry")
			}
			if len(vals) == 1 {
				val, ok := vals[0].Value.([]byte)
				if !ok {
					return emptyList, errors.Errorf("cannot read value of dgraph.type entry")
				}
				if string(val) == "dgraph.graphql" {
					return emptyList, nil
				}
			}
		}

		switch in.Format {
		case "json":
			return e.toJSON()
		default:
			glog.Fatalf("Invalid export format found: %s", in.Format)
		}

	default:
		glog.Fatalf("Invalid key found: %+v %v\n", pk, hex.Dump([]byte(pk.Attr)))
	}
	return emptyList, nil
}

func WriteExport(writers *Writers, kv *bpb.KV, format string) error {
	// Skip nodes that have no data. Otherwise, the exported data could have
	// formatting and/or syntax errors.
	if len(kv.Value) == 0 {
		return nil
	}

	var dataSeparator []byte
	switch format {
	case "json":
		dataSeparator = []byte(",\n")
	default:
		glog.Fatalf("Invalid export format found: %s", format)
	}

	var writer *ExportWriter
	var sep []byte
	switch kv.Version {
	case 1: // data
		writer = writers.DataWriter
		sep = dataSeparator
	case 2: // graphQL schema
		writer = writers.GqlSchemaWriter
		sep = []byte(",\n") // use json separator.
	case 3: // graphQL schema
		writer = writers.SchemaWriter
	default:
		glog.Fatalf("Invalid data type found: %x", kv.Key)
	}

	if writer.hasDataBefore {
		if _, err := writer.gw.Write(sep); err != nil {
			return err
		}
	}
	// change the hasDataBefore flag so that the next data entry will have a separator
	// prepended
	writer.hasDataBefore = true

	_, err := writer.gw.Write(kv.Value)
	return err
}

type Writers struct {
	DataWriter      *ExportWriter
	SchemaWriter    *ExportWriter
	GqlSchemaWriter *ExportWriter
	closeOnce       sync.Once
}

var _ io.Closer = &Writers{}

func NewWriters(req *pb.ExportRequest) (*Writers, error) {
	// Create a UriHandler for the given destination.
	destination := req.GetDestination()
	if destination == "" {
		destination = x.WorkerConfig.Dir.Export
	}
	uri, err := url.Parse(destination)
	if err != nil {
		return nil, err
	}
	creds := &x.MinioCredentials{
		AccessKey:    req.GetAccessKey(),
		SecretKey:    req.GetSecretKey(),
		SessionToken: req.GetSessionToken(),
		Anonymous:    req.GetAnonymous(),
	}
	handler, err := x.NewUriHandler(uri, creds)
	if err != nil {
		return nil, err
	}

	// Create the export directory.
	if !handler.DirExists(".") {
		if err := handler.CreateDir("."); err != nil {
			return nil, errors.Wrap(err, "while creating export directory")
		}
	}
	uts := time.Unix(req.UnixTs, 0).UTC().Format("0102.1504")
	dirName := fmt.Sprintf("dgraph.r%d.u%s", req.ReadTs, uts)
	if err := handler.CreateDir(dirName); err != nil {
		return nil, errors.Wrap(err, "while creating export directory")
	}

	// Create writers for each export file.
	writers := &Writers{}
	newWriter := func(ext string) (*ExportWriter, error) {
		fileName := filepath.Join(dirName, fmt.Sprintf("g%02d%s", req.GroupId, ext))
		return newExportWriter(handler, fileName)
	}
	if writers.DataWriter, err = newWriter(exportFormats[req.Format].ext + ".gz"); err != nil {
		return writers, err
	}
	if writers.SchemaWriter, err = newWriter(".schema.gz"); err != nil {
		return writers, err
	}
	if writers.GqlSchemaWriter, err = newWriter(".gql_schema.gz"); err != nil {
		return writers, err
	}

	return writers, nil
}

// Closes the underlying writers.
// This may be called multiple times.
func (w *Writers) Close() error {
	if w == nil {
		return nil
	}
	var err1, err2, err3 error
	w.closeOnce.Do(func() {
		err1 = w.DataWriter.Close()
		err2 = w.SchemaWriter.Close()
		err3 = w.GqlSchemaWriter.Close()
	})
	return x.MultiError(err1, err2, err3)
}

// exportInternal contains the core logic to export a Dgraph database. If skipZero is set to
// false, the parts of this method that require to talk to zero will be skipped. This is useful
// when exporting a p directory directly from disk without a running cluster.
// It uses stream framework to export the data. While it uses an iterator for exporting the schema
// and types.
func exportInternal(ctx context.Context, in *pb.ExportRequest, db *badger.DB,
	skipZero bool) (ExportedFiles, error) {
	writers, err := NewWriters(in)
	defer writers.Close()
	if err != nil {
		return nil, err
	}

	// This stream exports only the data and the graphQL schema.
	stream := db.NewStreamAt(in.ReadTs)
	stream.Prefix = []byte{x.DefaultPrefix}
	if in.Namespace != math.MaxUint64 {
		// Export a specific namespace.
		stream.Prefix = append(stream.Prefix, x.NamespaceToBytes(in.Namespace)...)
	}
	stream.LogPrefix = "Export"
	stream.ChooseKey = func(item *badger.Item) bool {
		// Skip exporting delete data including Schema and Types.
		if item.IsDeletedOrExpired() {
			return false
		}
		pk, err := x.Parse(item.Key())
		if err != nil {
			glog.Errorf("error %v while parsing key %v during export. Skip.", err,
				hex.EncodeToString(item.Key()))
			return false
		}

		// Do not pick keys storing parts of a multi-part list. They will be read
		// from the main key.
		if pk.HasStartUid {
			return false
		}
		// _predicate_ is deprecated but leaving this here so that users with a
		// binary with version >= 1.1 can export data from a version < 1.1 without
		// this internal data showing up.
		if pk.Attr == "_predicate_" {
			return false
		}

		if !skipZero {
			if servesTablet, err := groups().ServesTablet(pk.Attr); err != nil || !servesTablet {
				return false
			}
		}
		return pk.IsData()
	}

	stream.KeyToList = func(key []byte, itr *badger.Iterator) (*bpb.KVList, error) {
		item := itr.Item()
		pk, err := x.Parse(item.Key())
		if err != nil {
			glog.Errorf("error %v while parsing key %v during export. Skip.", err,
				hex.EncodeToString(item.Key()))
			return nil, err
		}
		pl, err := posting.ReadPostingList(key, itr)
		if err != nil {
			return nil, errors.Wrapf(err, "cannot read posting list")
		}
		return ToExportKvList(pk, pl, in)
	}

	stream.Send = func(buf *z.Buffer) error {
		kv := &bpb.KV{}
		return buf.SliceIterate(func(s []byte) error {
			kv.Reset()
			if err := kv.Unmarshal(s); err != nil {
				return err
			}
			return WriteExport(writers, kv, in.Format)
		})
	}

	// This is used to export the schema and types.
	writePrefix := func(prefix byte) error {
		txn := db.NewTransactionAt(in.ReadTs, false)
		defer txn.Discard()
		// We don't need to iterate over all versions.
		iopts := badger.DefaultIteratorOptions
		iopts.Prefix = []byte{prefix}
		if in.Namespace != math.MaxUint64 {
			iopts.Prefix = append(iopts.Prefix, x.NamespaceToBytes(in.Namespace)...)
		}

		itr := txn.NewIterator(iopts)
		defer itr.Close()
		for itr.Rewind(); itr.Valid(); itr.Next() {
			item := itr.Item()
			// Don't export deleted items.
			if item.IsDeletedOrExpired() {
				continue
			}
			pk, err := x.Parse(item.Key())
			if err != nil {
				glog.Errorf("error %v while parsing key %v during export. Skip.", err,
					hex.EncodeToString(item.Key()))
				return err
			}

			val, err := item.ValueCopy(nil)
			if err != nil {
				return errors.Wrap(err, "writePrefix failed to get value")
			}
			var kv *bpb.KV
			switch prefix {
			case x.ByteSchema:
				kv, err = SchemaExportKv(pk.Attr, val, skipZero)
				if err != nil {
					// Let's not propagate this error. We just log this and continue onwards.
					glog.Errorf("Unable to export schema: %+v. Err=%v\n", pk, err)
					continue
				}
			case x.ByteType:
				kv, err = TypeExportKv(pk.Attr, val)
				if err != nil {
					// Let's not propagate this error. We just log this and continue onwards.
					glog.Errorf("Unable to export type: %+v. Err=%v\n", pk, err)
					continue
				}
			default:
				glog.Fatalf("Unhandled byte prefix: %v", prefix)
			}

			// Write to the appropriate writer.
			if _, err := writers.SchemaWriter.gw.Write(kv.Value); err != nil {
				return err
			}
		}
		return nil
	}
	xfmt := exportFormats[in.Format]

	// All prepwork done. Time to roll.
	if _, err = writers.GqlSchemaWriter.gw.Write([]byte(exportFormats["json"].pre)); err != nil {
		return nil, err
	}
	if _, err = writers.DataWriter.gw.Write([]byte(xfmt.pre)); err != nil {
		return nil, err
	}
	if err := stream.Orchestrate(ctx); err != nil {
		return nil, err
	}
	if _, err = writers.DataWriter.gw.Write([]byte(xfmt.post)); err != nil {
		return nil, err
	}
	if _, err = writers.GqlSchemaWriter.gw.Write([]byte(exportFormats["json"].post)); err != nil {
		return nil, err
	}

	// Write the schema and types.
	if err := writePrefix(x.ByteSchema); err != nil {
		return nil, err
	}
	if err := writePrefix(x.ByteType); err != nil {
		return nil, err
	}

	// Finish up export.
	if err := writers.Close(); err != nil {
		return nil, err
	}
	glog.Infof("Export DONE for group %d at timestamp %d.", in.GroupId, in.ReadTs)
	files := ExportedFiles{
		writers.DataWriter.relativePath,
		writers.SchemaWriter.relativePath,
		writers.GqlSchemaWriter.relativePath}
	return files, nil
}

func SchemaExportKv(attr string, val []byte, skipZero bool) (*bpb.KV, error) {
	if !skipZero {
		servesTablet, err := groups().ServesTablet(attr)
		if err != nil || !servesTablet {
			return nil, errors.Errorf("Tablet not found for attribute: %v", err)
		}
	}

	var update pb.SchemaUpdate
	if err := update.Unmarshal(val); err != nil {
		return nil, err
	}
	return toSchema(attr, &update), nil
}

func TypeExportKv(attr string, val []byte) (*bpb.KV, error) {
	var update pb.TypeUpdate
	if err := update.Unmarshal(val); err != nil {
		return nil, err
	}
	return toType(attr, update), nil
}

// Export request is used to trigger exports for the request list of groups.
// If a server receives request to export a group that it doesn't handle, it would
// automatically relay that request to the server that it thinks should handle the request.
func (w *grpcWorker) Export(ctx context.Context, req *pb.ExportRequest) (*pb.ExportResponse, error) {
	glog.Infof("Received export request via Grpc: %+v\n", req)
	if ctx.Err() != nil {
		glog.Errorf("Context error during export: %v\n", ctx.Err())
		return nil, ctx.Err()
	}

	glog.Infof("Issuing export request...")
	files, err := export(ctx, req)
	if err != nil {
		glog.Errorf("While running export. Request: %+v. Error=%v\n", req, err)
		return nil, err
	}
	glog.Infof("Export request: %+v OK.\n", req)
	return &pb.ExportResponse{Msg: "SUCCESS", Files: files}, nil
}

func handleExportOverNetwork(ctx context.Context, in *pb.ExportRequest) (ExportedFiles, error) {
	if in.GroupId == groups().groupId() {
		return export(ctx, in)
	}

	pl := groups().Leader(in.GroupId)
	if pl == nil {
		return nil, errors.Errorf("Unable to find leader of group: %d\n", in.GroupId)
	}

	glog.Infof("Sending export request to group: %d, addr: %s\n", in.GroupId, pl.Addr)
	c := pb.NewWorkerClient(pl.Get())
	_, err := c.Export(ctx, in)
	if err != nil {
		glog.Errorf("Export error received from group: %d. Error: %v\n", in.GroupId, err)
	}
	return nil, err
}

// ExportOverNetwork sends export requests to all the known groups.
func ExportOverNetwork(ctx context.Context, input *pb.ExportRequest) (ExportedFiles, error) {
	// If we haven't even had a single membership update, don't run export.
	if err := x.HealthCheck(); err != nil {
		glog.Errorf("Rejecting export request due to health check error: %v\n", err)
		return nil, err
	}
	// Get ReadTs from zero and wait for stream to catch up.
	readTs := posting.ReadTimestamp()
	glog.Infof("Using readTs: %d\n", readTs)

	// Let's first collect all groups.
	gids := groups().KnownGroups()
	glog.Infof("Requesting export for groups: %v\n", gids)

	type filesAndError struct {
		ExportedFiles
		error
	}
	ch := make(chan filesAndError, len(gids))
	for _, gid := range gids {
		go func(group uint32) {
			req := &pb.ExportRequest{
				GroupId:   group,
				ReadTs:    readTs,
				UnixTs:    time.Now().Unix(),
				Format:    input.Format,
				Namespace: input.Namespace,

				Destination:  input.Destination,
				AccessKey:    input.AccessKey,
				SecretKey:    input.SecretKey,
				SessionToken: input.SessionToken,
				Anonymous:    input.Anonymous,
			}
			files, err := handleExportOverNetwork(ctx, req)
			ch <- filesAndError{files, err}
		}(gid)
	}

	var allFiles ExportedFiles
	for i := 0; i < len(gids); i++ {
		pair := <-ch
		if pair.error != nil {
			rerr := errors.Wrapf(pair.error, "Export failed at readTs %d", readTs)
			glog.Errorln(rerr)
			return nil, rerr
		}
		allFiles = append(allFiles, pair.ExportedFiles...)
	}

	glog.Infof("Export at readTs %d DONE", readTs)
	return allFiles, nil
}

// NormalizeExportFormat returns the normalized string for the export format if it is valid, an
// empty string otherwise.
func NormalizeExportFormat(format string) string {
	format = strings.ToLower(format)
	if _, ok := exportFormats[format]; ok {
		return format
	}
	return ""
}<|MERGE_RESOLUTION|>--- conflicted
+++ resolved
@@ -135,48 +135,6 @@
 	return listWrap(kv), err
 }
 
-<<<<<<< HEAD
-func (e *exporter) toRDF() (*bpb.KVList, error) {
-	bp := new(bytes.Buffer)
-
-	prefix := fmt.Sprintf(uidFmtStrRdf+" <%s> ", e.uid, e.attr)
-	err := e.pl.IterateAll(e.readTs, 0, func(p *pb.Posting) error {
-		fmt.Fprint(bp, prefix)
-		if p.PostingType == pb.Posting_REF {
-			fmt.Fprintf(bp, uidFmtStrRdf, p.Uid)
-		} else {
-			val := types.Val{Tid: types.TypeID(p.ValType), Value: p.Value}
-			str, err := valToStr(val)
-			if err != nil {
-				glog.Errorf("Ignoring error: %+v\n", err)
-				return nil
-			}
-			fmt.Fprintf(bp, "%s", escapedString(str))
-
-			tid := types.TypeID(p.ValType)
-			if tid != types.DefaultID {
-				rdfType, ok := rdfTypeMap[tid]
-				x.AssertTruef(ok, "Didn't find RDF type for dgraph type: %+v", tid.Name())
-				fmt.Fprint(bp, "^^<"+rdfType+">")
-			}
-		}
-		// Use label for storing namespace.
-		fmt.Fprintf(bp, " <%#x>", e.namespace)
-
-		// End dot.
-		fmt.Fprint(bp, " .\n")
-		return nil
-	})
-
-	kv := &bpb.KV{
-		Value:   bp.Bytes(),
-		Version: 1,
-	}
-	return listWrap(kv), err
-}
-
-=======
->>>>>>> 1448c5ae
 func toSchema(attr string, update *pb.SchemaUpdate) *bpb.KV {
 	// bytes.Buffer never returns error for any of the writes. So, we don't need to check them.
 	ns, attr := x.ParseNamespaceAttr(attr)
