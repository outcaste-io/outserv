--- conflicted
+++ resolved
@@ -8,6 +8,7 @@
 	"crypto/sha1"
 	"encoding/base64"
 	"encoding/json"
+	"sort"
 	"sync"
 	"time"
 
@@ -15,11 +16,13 @@
 
 	"github.com/golang/glog"
 
+	"github.com/outcaste-io/outserv/codec"
 	"github.com/outcaste-io/outserv/conn"
 	"github.com/outcaste-io/outserv/lambda"
 	"github.com/outcaste-io/outserv/protos/pb"
 	"github.com/outcaste-io/outserv/schema"
 	"github.com/outcaste-io/outserv/x"
+	"github.com/outcaste-io/outserv/zero"
 	"github.com/pkg/errors"
 )
 
@@ -200,53 +203,7 @@
 	if err != nil {
 		return nil, err
 	}
-<<<<<<< HEAD
-
-	// find if we need to create the node or can use the uid from existing node
-	creatingNode := false
-	var schemaNodeUid uint64
-	uidMtrxLen := len(res.GetUidMatrix())
-	c := codec.ListCardinality(res.GetUidMatrix()[0])
-	if uidMtrxLen == 0 || (uidMtrxLen == 1 && c == 0) {
-		// if there was no schema node earlier, then need to assign a new uid for the node
-		res, err := zero.AssignUids(ctx, 1)
-		if err != nil {
-			return nil, err
-		}
-		creatingNode = true
-		schemaNodeUid = res.StartId
-	} else if uidMtrxLen == 1 && c == 1 {
-		// if there was already a schema node, then just use the uid from that node
-		schemaNodeUid = codec.GetUids(res.GetUidMatrix()[0])[0]
-	} else {
-		// there seems to be multiple nodes for GraphQL schema,Ideally we should never reach here
-		// But if by any bug we reach here then return the schema node which is added last
-		uidList := codec.GetUids(res.GetUidMatrix()[0])
-		sort.Slice(uidList, func(i, j int) bool {
-			return uidList[i] < uidList[j]
-		})
-		glog.Errorf("Multiple schema node found, using the last one")
-		schemaNodeUid = uidList[len(uidList)-1]
-	}
-
-	var gql x.GQL
-	if !creatingNode {
-		// Fetch the current graphql schema and script using the schema node uid.
-		res, err := ProcessTaskOverNetwork(ctx, &pb.Query{
-			Attr:    x.NamespaceAttr(namespace, GqlSchemaPred),
-			UidList: &pb.List{SortedUids: []uint64{schemaNodeUid}},
-			ReadTs:  req.StartTs,
-		})
-		if err != nil {
-			return nil, err
-		}
-		if len(res.GetValueMatrix()) == 0 || len(res.ValueMatrix[0].GetValues()) == 0 {
-			return nil,
-				errors.Errorf("Lambda node was found but the corresponding lambda does not exist")
-		}
-=======
 	if len(res.GetValueMatrix()) > 0 && len(res.ValueMatrix[0].GetValues()) > 0 {
->>>>>>> 9b9d56c3
 		gql.Schema, gql.Script = ParseAsSchemaAndScript(res.ValueMatrix[0].Values[0].Val)
 	}
 
@@ -359,8 +316,8 @@
 		return nil, err
 	}
 
-	// TODO(schartey/lambda): Can't use a simple dql query, because we would create a cyclic dependency
-	// find if we need to create the node or can use the uid from existing node
+	// Unfortunately we can't use a fixed uid, if we want backwards compatibility,
+	// uid 2 may already be in use
 	creatingNode := false
 	var lambdaNodeUid uint64
 	uidMtrxLen := len(res.GetUidMatrix())
