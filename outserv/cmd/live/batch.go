--- conflicted
+++ resolved
@@ -181,11 +181,7 @@
 	p := gql.TypeValFrom(val)
 	//Convert value to bytes
 
-<<<<<<< HEAD
-	if p.Tid == types.GeoID || p.Tid == types.DateTimeID || p.Tid == types.BigIntID {
-=======
-	if p.Tid == types.GeoID || p.Tid == types.DateTimeID || p.Tid == types.UploadID {
->>>>>>> d6f6821e
+	if p.Tid == types.GeoID || p.Tid == types.DateTimeID || p.Tid == types.BigIntID || p.Tid == types.UploadID {
 		// Already in bytes format
 		p.Value = p.Value.([]byte)
 		return p, nil
