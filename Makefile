# Portions Copyright 2018 Dgraph Labs, Inc. are available under the Apache License v2.0.
# Portions Copyright 2022 Outcaste LLC are available under the Smart License v1.0.

BUILD          ?= $(shell git rev-parse --short HEAD)
BUILD_CODENAME  = zion
BUILD_DATE     ?= $(shell git log -1 --format=%ci)
BUILD_BRANCH   ?= $(shell git rev-parse --abbrev-ref HEAD)
BUILD_VERSION  ?= $(shell git describe --always --tags)

MODIFIED = $(shell git diff-index --quiet HEAD || echo "-mod")

SUBDIRS = outserv

###############

.PHONY: $(SUBDIRS) all oss version install install_oss oss_install uninstall test help image
all: $(SUBDIRS)

$(SUBDIRS):
	$(MAKE) -w -C $@ all

version:
	@echo Dgraph ${BUILD_VERSION}
	@echo Build: ${BUILD}
	@echo Codename: ${BUILD_CODENAME}${MODIFIED}
	@echo Build date: ${BUILD_DATE}
	@echo Branch: ${BUILD_BRANCH}
	@echo Go version: $(shell go version)

install:
	@(set -e;for i in $(SUBDIRS); do \
		echo Installing $$i ...; \
		$(MAKE) -C $$i install; \
	done)

uninstall:
	@(set -e;for i in $(SUBDIRS); do \
		echo Uninstalling $$i ...; \
		$(MAKE) -C $$i uninstall; \
	done)

test:
	@echo Running ./test.sh
	./test.sh

image:
<<<<<<< HEAD
	docker build -f contrib/Dockerfile --target final -t outcaste/outserv:$(subst /,-,${BUILD_BRANCH}) .
=======
	@GOOS=linux $(MAKE) outserv
	@mkdir -p linux
	@mv ./outserv/outserv ./linux/outserv
	@docker build -f contrib/Dockerfile -t dgraph/dgraph:$(subst /,-,${BUILD_BRANCH}) .
	@rm -r linux
>>>>>>> 307569c2

help:
	@echo
	@echo Build commands:
	@echo "  make [all]     - Build all targets [EE]"
	@echo "  make oss       - Build all targets [OSS]"
	@echo "  make dgraph    - Build dgraph binary"
	@echo "  make install   - Install all targets"
	@echo "  make uninstall - Uninstall known targets"
	@echo "  make version   - Show current build info"
	@echo "  make help      - This help"
	@echo<|MERGE_RESOLUTION|>--- conflicted
+++ resolved
@@ -44,15 +44,7 @@
 	./test.sh
 
 image:
-<<<<<<< HEAD
 	docker build -f contrib/Dockerfile --target final -t outcaste/outserv:$(subst /,-,${BUILD_BRANCH}) .
-=======
-	@GOOS=linux $(MAKE) outserv
-	@mkdir -p linux
-	@mv ./outserv/outserv ./linux/outserv
-	@docker build -f contrib/Dockerfile -t dgraph/dgraph:$(subst /,-,${BUILD_BRANCH}) .
-	@rm -r linux
->>>>>>> 307569c2
 
 help:
 	@echo
