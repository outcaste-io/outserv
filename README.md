--- conflicted
+++ resolved
@@ -73,12 +73,9 @@
 ## License
 
 This project, as a whole, is licensed under the terms of the Smart License v1.0.
-<<<<<<< HEAD
 A copy of the Smart license is available in [LICENSE.md](LICENSE.md) file.
 Frequently asked questions about the license are addressed in
 [LICENSE_FAQ.md](LICENSE_FAQ.md).
 
-=======
->>>>>>> 30b00d54
 Certain portions of this project are licensed by contributors or others
 under the terms of open source licenses such as the Apache License v2.0.